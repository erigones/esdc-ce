Changelog
#########

3.1.0
=====
Released on `TBD`

Features
--------

<<<<<<< HEAD
- Moved VM replication from Enterprise Edition to Community Edition - `#381 <https://github.com/erigones/esdc-factory/issues/381>`__
- Moved HA scripts and playbooks from Enterprise Edition to Community Edition - `#381 <https://github.com/erigones/esdc-factory/issues/381>`__
- Added script for converting VM disks from other virtualization platforms - `#383 <https://github.com/erigones/esdc-ce/pull/383>`__
=======
- Moved VM replication from Enterprise Edition to Community Edition - `#381 <https://github.com/erigones/esdc-ce/issues/381>`__
- Moved HA scripts and playbooks from Enterprise Edition to Community Edition - `#381 <https://github.com/erigones/esdc-ce/issues/381>`__
>>>>>>> 73a447cb


3.0.0
=====
Released on 2018-05-07

Features
--------

- Added script for automating overlays creation - `#91 <https://github.com/erigones/esdc-factory/issues/91>`__
- Monitoring hostgroups are either datacenter-based or global - `#93 <https://github.com/erigones/esdc-ce/issues/93>`__
- Monitoring hostgroups are automatically created on VM and Node update if they don't exist - `#93 <https://github.com/erigones/esdc-ce/issues/93>`__
- Added API for managing monitoring hostgroups - `#94 <https://github.com/erigones/esdc-ce/issues/94>`__
- Added API for managing monitoring actions - `#94 <https://github.com/erigones/esdc-ce/issues/94>`__
- Added monitoring alert listing into API and GUI - `#95 <https://github.com/erigones/esdc-ce/issues/95>`__
- Added confirmation dialog to delete/restore of snapshots and backups - `#203 <https://github.com/erigones/esdc-ce/issues/203>`__
- Updated registration module to work without SMS - `#235 <https://github.com/erigones/esdc-ce/issues/235>`__
- Added ability to restore snapshot into another VM - `#236 <https://github.com/erigones/esdc-ce/issues/236>`__
- Updated the VM templates API + removed *experimental* flag from the ``template_manage`` API call - `#256 <https://github.com/erigones/esdc-ce/issues/256>`__
- DC settings implied monitoring hostgroups are shown near the VM, node monitoring_hostgroups setting - `#266 <https://github.com/erigones/esdc-ce/issues/266>`__
- Added node version caching and internal update events - `#271 <https://github.com/erigones/esdc-ce/issues/271>`__
- Added automatic synchronization of overlay ARP files - `#286 <https://github.com/erigones/esdc-ce/issues/286>`__
- Added script for automating platform upgrade - `#289 <https://github.com/erigones/esdc-ce/issues/289>`__
- Added status update button to compute node list - `#291 <https://github.com/erigones/esdc-ce/issues/291>`__
- Changed CPU resource accounting to use VM's cpu_cap parameter and added VMS_VM_CPU_CAP_REQUIRED setting - `#296 <https://github.com/erigones/esdc-ce/issues/296>`__
- Made compute node IP address changeable - `#305 <https://github.com/erigones/esdc-ce/issues/305>`__
- Enabled SSH multiplexing and connection reuse for inter-node communication - `#306 <https://github.com/erigones/esdc-ce/issues/306>`__
- Added experimental support for live migration - `#306 <https://github.com/erigones/esdc-ce/issues/306>`__
- Added value size limit to metadata - `#321 <https://github.com/erigones/esdc-ce/issues/321>`__
- Changed VM reboot action to perform a VM configuration update by default - `#328 <https://github.com/erigones/esdc-ce/issues/328>`__
- Changed system update API and added maintenance view with system update functionality into GUI - `#338 <https://github.com/erigones/esdc-ce/issues/338>`__
- Disabled sending of the first email during new VM creation - `#357 <https://github.com/erigones/esdc-ce/issues/357>`__
- Added support for setting DNS search domain in SunOS zones - `#363 <https://github.com/erigones/esdc-ce/issues/363>`__
- Do not allow ``vm_define*`` API calls when a read-write task is running - `#367 <https://github.com/erigones/esdc-ce/issues/367>`__

Bugs
----

- Added missing user callbacks for mgmt tasks - `#308 <https://github.com/erigones/esdc-ce/issues/308>`__
- Added missing DNS record for ns1.local after install - `#301 <https://github.com/erigones/esdc-ce/issues/301>`__
- Fixed migration of LX zones - `#294 <https://github.com/erigones/esdc-ce/issues/294>`__
- Fixed VNC port issues in VM migration - `#306 <https://github.com/erigones/esdc-ce/issues/306>`__
- Fixed wrong free storage sizes after VM migration - `#306 <https://github.com/erigones/esdc-ce/issues/306>`__
- Added automatic synchronization of Zabbix hosts after changing DC settings - `#210 <https://github.com/erigones/esdc-ce/issues/210>`__
- Fixed race condition in Zabbix host group manipulation - `#309 <https://github.com/erigones/esdc-ce/issues/309>`__
- Removed reference to non-existing ``VMS_NET_NIC_TAGS`` setting in GUI - `#310 <https://github.com/erigones/esdc-ce/issues/310>`__
- Fixed reverse lock persistence - `#317 <https://github.com/erigones/esdc-ce/issues/317>`__
- Fixed emergency cleanup for cancelled or deleted VM migration task - `#318 <https://github.com/erigones/esdc-ce/issues/318>`__
- Fixed SSL cert update (restart haproxy after SSL cert change) - `#322 <https://github.com/erigones/esdc-ce/issues/322>`__
- Fixed stale task info after image creation from snapshot - `#334 <https://github.com/erigones/esdc-ce/issues/334>`__
- Fixed potential race condition when processing incoming VM status events - `#358 <https://github.com/erigones/esdc-ce/issues/358>`__
- Fixed logging of removed VMs when node is force removed from DB - `#361 <https://github.com/erigones/esdc-ce/issues/361>`__
- Fixed creating of new VM when using a template via vm_define API call - `#364 <https://github.com/erigones/esdc-ce/issues/364>`__
- Fixed task ID validation in /task/* API calls - `#370 <https://github.com/erigones/esdc-ce/issues/370>`__
- Fixed VM message to show only if DC-related nodes are not online - `#372 <https://github.com/erigones/esdc-ce/issues/372>`__


2.6.7
=====
Released on 2017-11-06

Features
--------

- Added overlay/VXLAN support to net_manage - `#228 <https://github.com/erigones/esdc-ce/issues/228>`__
- Updated default resolver for the admin network - `esdc-factory#57 <https://github.com/erigones/esdc-factory/issues/57>`__
- Added limit for maximum number of VMs in a virtual datacenter - `#280 <https://github.com/erigones/esdc-ce/issues/280>`__
- Added support for mounting snapshots in SunOS/LX zones - `#284 <https://github.com/erigones/esdc-ce/issues/284>`__

Bugs
----


2.6.6
=====
Released on 2017-10-11

Features
--------

Bugs
----

- Image creation from snapshot fixed - `#277 <https://github.com/erigones/esdc-ce/issues/277>`__
- Added longer timeout to gunicorn-gui - `#279 <https://github.com/erigones/esdc-ce/issues/279>`__


2.6.5
=====
Released on 2017-10-04

Features
--------

- NIC tags will no longer be hardcoded, but rather colected from nodes - `#227 <https://github.com/erigones/esdc-ce/issues/227>`__
- Added ability to send Post-registration email - `#261 <https://github.com/erigones/esdc-ce/issues/261>`__
- Added ability to sort backup definitions by the schedule column - `#272 <https://github.com/erigones/esdc-ce/issues/272>`__

Bugs
----

- Restricted dc_bound API calls to require datacenter to be explicitly set via dc parameter - `#265 <https://github.com/erigones/esdc-ce/issues/265>`__
- Fixed highlighting of backups clicked on in the node's backup list - `#260 <https://github.com/erigones/esdc-ce/issues/260>`__
- Fixed Super admin delete user and got error 500 - `#263 <https://github.com/erigones/esdc-ce/issues/263>`__
- Disabled cloud-init network configuration in mgmt and mon VMs - `#270 <https://github.com/erigones/esdc-ce/issues/270>`__ + `#276 <https://github.com/erigones/esdc-ce/issues/276>`__ 
- Fixed VM stop and reboot actions in compute node's server list - `#275 <https://github.com/erigones/esdc-ce/issues/275>`__


2.6.4
=====
Released on 2017-09-11

Features
--------

- Added code to collect NIC tags via node_sysinfo API call - `#226 <https://github.com/erigones/esdc-ce/issues/226>`__
- Added ``GET /system/stats`` API function - `#233 <https://github.com/erigones/esdc-ce/issues/233>`__
- Added ability to reset VM status back to ``notcreated`` when VM does not exist on compute node - `#248 <https://github.com/erigones/esdc-ce/issues/248>`__
- Added documentation of ``json::`` and ``file::`` prefixes for *es* parameters - `esdc-docs#23 <https://github.com/erigones/esdc-docs/issues/23>`__
- Changed *es* TOKEN_STORE default to be OS independent - `#251 <https://github.com/erigones/esdc-ce/issues/251>`__
- Added ``post`` and ``put`` actions into *es* - `#252 <https://github.com/erigones/esdc-ce/issues/252>`__

Bugs
----

- Documented and implemented hidden DELETE methods for snapshot, backup, DNS records, and IP list API calls - `#237 <https://github.com/erigones/esdc-ce/issues/237>`__
- Fixed allowed_ips type on all occurrences to list instead of set to enable JSON serialization - `#242 <https://github.com/erigones/esdc-ce/issues/242>`__
- Updated all internal service VM images to be available from the image server and mgmt system - `#244 <https://github.com/erigones/esdc-ce/issues/244>`__
- Fixed the process how disks are defined when template is used - `#247 <https://github.com/erigones/esdc-ce/issues/247>`__
- Fixed bug when deploying VM with dhcp_passthrough network - `#249 <https://github.com/erigones/esdc-ce/issues/249>`__


2.6.3
=====
Released on 2017-08-21

Features
--------

- Added homepage links to images in image lists - `#239 <https://github.com/erigones/esdc-ce/issues/239>`__
- Renamed ``GET /task/log/report`` to ``GET /task/log/stats`` to be consistent with future *stats* views - `#232 <https://github.com/erigones/esdc-ce/issues/232>`__
- Simplified registration and password reset - `#225 <https://github.com/erigones/esdc-ce/issues/225>`__

Bugs
----

- Fixed behaviour after user permission change that leads to change of user's current DC - `#108 <https://github.com/erigones/esdc-ce/issues/108>`__
- Fixed SMSAPI return response status code 200 but text of the response is ERROR - `#230 <https://github.com/erigones/esdc-ce/issues/230>`__


2.6.2
=====
Released on 2017-08-09

Features
--------

Bugs
----

- Corrected version list handling during node upgrade - `#229 <https://github.com/erigones/esdc-ce/pull/229>`__


2.6.1
=====
Released on 2017-08-07

Features
--------

- Updated DC-bound form field to be unchecked by default when SuperAdmin creates a new virt object - `#206 <https://github.com/erigones/esdc-ce/issues/206>`__
- Disabled GSSAPIAuthentication for every SSH operation - `#212 <https://github.com/erigones/esdc-ce/issues/212>`__
- Added support for markdown in vm and node notes field - `#214 <https://github.com/erigones/esdc-ce/issues/214>`__

Bugs
----

- Disabled locale switching when editing other user's settings - `#224 <https://github.com/erigones/esdc-ce/issues/224>`__
- Disabled form submit when pressing Enter in Add Ticket form - `#220 <https://github.com/erigones/esdc-ce/issues/220>`__
- Fixed critical problem with Detach button calling the Delete action - `#219 <https://github.com/erigones/esdc-ce/issues/219>`__
- Fixed single element representation in array fields - `#216 <https://github.com/erigones/esdc-ce/issues/216>`__
- Fixed rendering of long-term graphs in GUI - `#209 <https://github.com/erigones/esdc-ce/issues/209>`__
- Fixed memory leak on nodes by removing librabbitmq package and using pyamqp instead - `#207 <https://github.com/erigones/esdc-ce/issues/207>`__
- Fixed 403 Forbidden message when switching datacenter in DNS domain records - `#143 <https://github.com/erigones/esdc-ce/issues/143>`__


2.6.0
=====
Released on 2017-07-21

Features
--------

- Added reflection of users and user groups from management to Zabbix monitoring - `#91 <https://github.com/erigones/esdc-ce/issues/91>`__
- Added option to configure SMS, Jabber and Email alerting for users in their user profiles - `#92 <https://github.com/erigones/esdc-ce/issues/92>`__
- Added user editable notes for VM and node - `#98 <https://github.com/erigones/esdc-ce/issues/98>`__
- Added ability to disable reservation of replicated VM resources - `#99 <https://github.com/erigones/esdc-ce/issues/99>`__
- Added ability to change the timeout period for graceful VM stop, reboot and freeze operations - `#111 <https://github.com/erigones/esdc-ce/issues/111>`__
- Removed VM zoneid fetching and updated monitoring templates - `#129 <https://github.com/erigones/esdc-ce/issues/129>`__
- Added confirmation dialog for delete action of datacenter objects - `#135 <https://github.com/erigones/esdc-ce/issues/135>`__
- Added node_vm_define_backup_list API and GUI views -  `#139 <https://github.com/erigones/esdc-ce/issues/139>`__
- Added ability to import images from local image server - `#140 <https://github.com/erigones/esdc-ce/issues/140>`__
- Updated mbuffer to version 20170515 - `#156 <https://github.com/erigones/esdc-ce/issues/156>`__
- Added VM update capability to VM reboot and stop operations - `#170 <https://github.com/erigones/esdc-ce/issues/170>`__
- Added ability to sync/fix wrong status of snapshots and dataset backups after a disaster recovery - `#174 <https://github.com/erigones/esdc-ce/issues/174>`__
- Added comparative VM graphs (CPU, memory, disk) per compute node - `#182 <https://github.com/erigones/esdc-ce/issues/182>`__
- Added basic support for Linux Zones (lx brand) - `#183 <https://github.com/erigones/esdc-ce/issues/183>`__
- Updated Python requirements - `#185 <https://github.com/erigones/esdc-ce/issues/185>`__
- Disabled GSSAPIKeyExchange for every SSH operation - `#195 <https://github.com/erigones/esdc-ce/issues/195>`__

Bugs
----

- Fixed migration of Danube Cloud internal (service) VMs - `#167 <https://github.com/erigones/esdc-ce/issues/167>`__
- Allowed IP address <-> VM association updates after manual VM configuration on hypervisor - `#168 <https://github.com/erigones/esdc-ce/issues/168>`__
- Force change of the VM status in the DB with current status from vmadm - `#171 <https://github.com/erigones/esdc-ce/issues/171>`__
- Fixed IP address validation, when multiple IPs are being added - `#177 <https://github.com/erigones/esdc-ce/issues/177>`__
- Fixed problem with high amount of network traffic in the celeryev exchange - `#179 <https://github.com/erigones/esdc-ce/issues/179>`__
- Disable current compute in VM migration dialog - `#191 <https://github.com/erigones/esdc-ce/issues/191>`__
- Fixed displaying of disk IO monitoring graphs of KVMs - `#193 <https://github.com/erigones/esdc-ce/issues/193>`__
- Fixed plotting of stacked graph when a series has no data - `#205 <https://github.com/erigones/esdc-ce/issues/205>`__


2.5.3
=====
Released on 2017-05-16

Features
--------

- Added requests and esdc-api into requirements on mgmt and CN - commit `d7be2ca <https://github.com/erigones/esdc-ce/commit/d7be2ca1065103459a1708b5d1c5d6be7bcfac3f>`__
- Removed head node flag in GUI - `esdc-docs#13 <https://github.com/erigones/esdc-docs/issues/13>`__
- Add support for appending additional SSH authorized_keys into the service VMs - `esdc-factory#43 <https://github.com/erigones/esdc-factory/issues/43>`__
- Added GET mon_template_list and GET mon_hostgroup_list API views for listing monitoring templates and hostgroups - `#90 <https://github.com/erigones/esdc-ce/issues/90>`__
- Added dropdown menus (with tags support) to form fields for selecting monitoring templates and hostgroups - `#90 <https://github.com/erigones/esdc-ce/issues/90>`__
- Hidden input fields for disabled modules - `#146 <https://github.com/erigones/esdc-ce/issues/146>`__
- Create required `domainmetadata` for every newly created domain - `#151 <https://github.com/erigones/esdc-ce/issues/151>`__
- Updated API call `PUT vm_manage` to support forced change of the node on the VM - `#154 <https://github.com/erigones/esdc-ce/issues/154>`__
- Updated backup functionality to store metadata on backup node - `#155 <https://github.com/erigones/esdc-ce/issues/155>`__
- Added support for updating VLAN ID on admin network during mgmt initialization - `#166 <https://github.com/erigones/esdc-ce/issues/166>`__
- Allowed migration of Danube Cloud internal (service) VMs - `#167 <https://github.com/erigones/esdc-ce/issues/167>`__

Bugs
----

- Create required `domainmetadata` for every newly created domain - `#151 <https://github.com/erigones/esdc-ce/issues/151>`__
- Do not display *pending* status when desired VM status was already reached - `#152 <https://github.com/erigones/esdc-ce/issues/152>`__
- Fixed VM hostname fetching in `message_callback` (GUI/JS) - `#159 <https://github.com/erigones/esdc-ce/issues/159>`__


2.5.2
=====
Released on 2017-04-11

Features
--------

- Added more help texts about input fields accepting byte conversion units - `#86 <https://github.com/erigones/esdc-ce/issues/86>`__
- Renamed "offline" compute node status to "maintenance" - `#87 <https://github.com/erigones/esdc-ce/issues/87>`__
- Added new variables storing path to update key/cert files in core.settings - `#104 <https://github.com/erigones/esdc-ce/issues/104>`__
- Documented refreservation parameter in vm_define_disk API function - `#106 <https://github.com/erigones/esdc-ce/issues/106>`__
- Implemented SOA serial number incrementation when DNS record is updated - `#118 <https://github.com/erigones/esdc-ce/issues/118>`__
- Decreased MON_ZABBIX_TIMEOUT to 15 seconds - `#120 <https://github.com/erigones/esdc-ce/issues/120>`__
- Added visual flash for objects (table rows) added, updated or removed to/from a table - `#125 <https://github.com/erigones/esdc-ce/issues/125>`__
- Allow to update disk size of a running VM - requiring only one reboot to take effect - `#127 <https://github.com/erigones/esdc-ce/issues/127>`__
- Added current_dc (read_only) attribute to output of user_list, user_manage and dc_user(_list) views - `#131 <https://github.com/erigones/esdc-ce/issues/131>`__
- Moved Create DNS checkbox to non advanced section when creating (editing) NIC in VM - `#145 <https://github.com/erigones/esdc-ce/issues/145>`__
- Force VM status check after a failed status change - commit `ea2bfd2 <https://github.com/erigones/esdc-ce/commit/ea2bfd2203ed6559f17f095a6e619c0129d40786>`__

Bugs
----

- Added template for HTTP 403 status code - `#96 <https://github.com/erigones/esdc-ce/issues/96>`__
- Fixed errors in graph descriptions - `#112 <https://github.com/erigones/esdc-ce/issues/112>`__
- Fixed default image import list, where last 30 results were not selected by the published date - `#113 <https://github.com/erigones/esdc-ce/issues/113>`__
- Fixed 500 AttributeError: 'unicode' object has no attribute 'iteritems' when doing VM undo - `#115 <https://github.com/erigones/esdc-ce/issues/115>`__
- Fixed 500 error when DNS domain owner is NULL in DB - `#116 <https://github.com/erigones/esdc-ce/issues/116>`__
- Fixed list of images to be deleted in *Delete unused images* modal - `#117 <https://github.com/erigones/esdc-ce/issues/117>`__
- Fixed 500 error during xls bulk import when ostype does not exist - `#121 <https://github.com/erigones/esdc-ce/issues/121>`__
- Fixed race conditions when using `set_request_method()` and `call_api_view()` functions - `#123 <https://github.com/erigones/esdc-ce/issues/123>`__
- Fixed `get_owners` convenience function that sometimes returned duplicate users, which resulted in occasional errors - `#136 <https://github.com/erigones/esdc-ce/issues/136>`__
- Changed erigonesd mgmt worker systemd manifest - `#150 <https://github.com/erigones/esdc-ce/issues/150>`__


2.5.1
=====
Released on 2017-03-07

Features
--------

Bugs
----

- Fixed bug that caused node monitoring graphs not to show, when not in main DC - `#100 <https://github.com/erigones/esdc-ce/issues/100>`__
- Fixed scrolling to first input field with an error in modal form - `#88 <https://github.com/erigones/esdc-ce/issues/88>`__


2.5.0
=====
Released on 2017-03-03

Features
--------

- Added compute node monitoring and graphs to GUI and API - `#13 <https://github.com/erigones/esdc-ce/issues/13>`__
- Added ``cpu_type`` parameter into vm_define API call - `#76 <https://github.com/erigones/esdc-ce/issues/76>`__
- Updated metadata input fields to accept raw JSON input - `#79 <https://github.com/erigones/esdc-ce/issues/79>`__
- Added convenience button in the OnScreenKeyboard in the virtual console that emits Ctrl+Alt+Delete - `#80 <https://github.com/erigones/esdc-ce/issues/80>`__
- Updated version of the packages in requirement files - `#81 <https://github.com/erigones/esdc-ce/issues/81>`__

Bugs
----

- Fixed bug that assigned old IP address to the VM during the redeploy - `#77 <https://github.com/erigones/esdc-ce/issues/77>`__
- Disabled TOS acceptation checkbox when TOS_LINK is empty - `#78 <https://github.com/erigones/esdc-ce/issues/78>`__
- Fixed RAM/HDD size rounding in sample export spreadsheet - `#83 <https://github.com/erigones/esdc-ce/issues/83>`__
- Fixed race conditions that could happen during VM status changes - `#85 <https://github.com/erigones/esdc-ce/issues/85>`__


2.4.0
=====
Released on 2017-02-22

Features
--------

- Reveal snapshot and backup IDs - `#24 <https://github.com/erigones/esdc-ce/issues/24>`__
- Changed all VM-related API calls to be able to handle UUID-based requests instead of only hostname - `#16 <https://github.com/erigones/esdc-ce/issues/16>`__
- Added support for nics.*.allowed_ips (multiple IPs per NIC) - `#3 <https://github.com/erigones/esdc-ce/issues/3>`__
- Added VM UUID output value across all relevant API calls - `#23 <https://github.com/erigones/esdc-ce/issues/23>`__
- Backup restore and snapshot restore accept VM UUID besides hostname as a parameter - `#26 <https://github.com/erigones/esdc-ce/issues/26>`__
- Backup restore API call has no default target vm and disk anymore, which makes the call less error-prone - `#26 <https://github.com/erigones/esdc-ce/issues/26>`__
- Implemented task retries after operational errors (mgmt callbacks) - `#38 <https://github.com/erigones/esdc-ce/issues/38>`__
- Added DNS_ENABLED module into DC settings (API & GUI) - `#45 <https://github.com/erigones/esdc-ce/issues/45>`__
- Exposed compute node, network and image UUIDs via API - `#49 <https://github.com/erigones/esdc-ce/issues/49>`__
- Added harvest_vm function into API documentation - `#51 <https://github.com/erigones/esdc-ce/issues/51>`__
- Made image server optional and configurable (``VMS_IMAGE_VM``) - `#52 <https://github.com/erigones/esdc-ce/issues/52>`__
- Implemented update mechanism of Danube Cloud infrastructure/OS services - `#44 <https://github.com/erigones/esdc-ce/issues/44>`__
- Added explanations to DC settings GUI section - `#56 <https://github.com/erigones/esdc-ce/issues/56>`__
- Changed system initialization to include all images imported on head node - `#61 <https://github.com/erigones/esdc-ce/issues/61>`__
- Updated design of DC switch button - `#64 <https://github.com/erigones/esdc-ce/issues/64>`__
- Changed image repository view to show last 30 images by default - `#66 <https://github.com/erigones/esdc-ce/issues/66>`__
- Improved consistency and UX of modal button links - `#39 <https://github.com/erigones/esdc-ce/issues/39>`__
- Modified update script bin/esdc-git-update to fail when git fetch fails and display usage for invalid invocation - `#68 <https://github.com/erigones/esdc-ce/issues/68>`__
- Removed Linux Zone images from Import images view as it's not supported for now - `#73 <https://github.com/erigones/esdc-ce/issues/73>`__

Bugs
----

- Fixed bug with monitoring synchronization called twice during new VM deployment - `#32 <https://github.com/erigones/esdc-ce/issues/32>`__
- Patched celery beat to achieve correct behavior during program termination - `#40 <https://github.com/erigones/esdc-ce/issues/40>`__
- Updated message box that displays information about unavailable nodes to show/hide dynamically - `#35 <https://github.com/erigones/esdc-ce/issues/35>`__
- Fixed image import of images with same name - `#61 <https://github.com/erigones/esdc-ce/issues/61>`__
- Fixed initial VM harvest problem with temporary unreachable worker - `#61 <https://github.com/erigones/esdc-ce/issues/61>`__
- Changed reload to restart of application GUI service - commit `#05f9702 <https://github.com/erigones/esdc-ce/commit/05f97027ac542c4f284892fd3aa85e1576a553ed>`__
- Fixed redirect after VM hostname change - `#70 <https://github.com/erigones/esdc-ce/issues/70>`__
- Fixed minor issues in Import/Export functionality - `#71 <https://github.com/erigones/esdc-ce/issues/71>`__
- Fixed language switching in user profile - `#72 <https://github.com/erigones/esdc-ce/issues/72>`__
- Fixed ``GET /task/log -page <number>`` API view - `#74 <https://github.com/erigones/esdc-ce/pull/74>`__
- Fixed object_type filter in Task Log (API & GUI) - `#74 <https://github.com/erigones/esdc-ce/pull/74>`__


2.3.3
=====
Released on 2017-02-04

Features
--------

- Updated design of node color - commit `ed9534f <https://github.com/erigones/esdc-ce/commit/ed9534f223e56fd7a7a7074b71fe0e48f98691e0>`__

Bugs
----

- Fixed permission problems during byte-compilation of modules in production - `#28 <https://github.com/erigones/esdc-ce/issues/28>`__
- Fixed validation of MON_ZABBIX_TEMPLATES_VM_NIC and MON_ZABBIX_TEMPLATES_VM_DISK DC settings - `#31 <https://github.com/erigones/esdc-ce/issues/31>`__
- Fixed validation of placeholders supported in DC Settings - `#34 <https://github.com/erigones/esdc-ce/issues/34>`__
- Fixed update script to call its NEW self - `#44 <https://github.com/erigones/esdc-ce/issues/44>`__
- Removed DB object caching between GUI<->API internal requests - `#62 <https://github.com/erigones/esdc-ce/issues/62>`__
- Fixed DNS permission checking for DC-bound domains - `#63 <https://github.com/erigones/esdc-ce/issues/63>`__


2.3.2
=====
Released on 2016-12-17

Features
--------

- Added info about Danube Cloud release edition into output of GET system_version - `#21 <https://github.com/erigones/esdc-ce/issues/21>`__

Bugs
----

- Fixed post-update reload of application (api, sio) web services - `#20 <https://github.com/erigones/esdc-ce/issues/20>`__
- Fixed problem when reading big log files via GET system_logs and system_node_logs - `#22 <https://github.com/erigones/esdc-ce/issues/22>`__


2.3.1
=====
Released on 2016-12-15

Features
--------

- Updated names of KVM OS types - `#1 <https://github.com/erigones/esdc-ce/issues/1>`__
- Added explanatory help text to the tags field - `#2 <https://github.com/erigones/esdc-ce/issues/2>`__

Bugs
----

- Fixed user details broken page (email address validation problem) - `#14 <https://github.com/erigones/esdc-ce/issues/14>`__
- Fixed broken link to http-routingtable.html - `#5 <https://github.com/erigones/esdc-ce/issues/5>`__
- Fixed broken 404 page - `#5 <https://github.com/erigones/esdc-ce/issues/5>`__
- Fixed multiple broken links in API documentation - `#10 <https://github.com/erigones/esdc-ce/issues/10>`__
- Fixed ``KeyError: 'get_image_manifes_url'`` error during POST imagestore_image_manage - `#8 <https://github.com/erigones/esdc-ce/issues/8>`__
- Added support for Danube Cloud (erigones) image tags into POST image_manage - `#7 <https://github.com/erigones/esdc-ce/issues/7>`__
- Fixed dhcp_passthrough missing default value in POST net_manage - `#15 <https://github.com/erigones/esdc-ce/issues/15>`__
- Fixed error causing inability of SuperAdmin user to add SSH key for another user - `#18 <https://github.com/erigones/esdc-ce/issues/18>`__


2.3.0
=====
Released on 2016-11-14

Features
--------

- Going open source. Yeah!

Bugs
----
<|MERGE_RESOLUTION|>--- conflicted
+++ resolved
@@ -8,14 +8,9 @@
 Features
 --------
 
-<<<<<<< HEAD
-- Moved VM replication from Enterprise Edition to Community Edition - `#381 <https://github.com/erigones/esdc-factory/issues/381>`__
-- Moved HA scripts and playbooks from Enterprise Edition to Community Edition - `#381 <https://github.com/erigones/esdc-factory/issues/381>`__
-- Added script for converting VM disks from other virtualization platforms - `#383 <https://github.com/erigones/esdc-ce/pull/383>`__
-=======
 - Moved VM replication from Enterprise Edition to Community Edition - `#381 <https://github.com/erigones/esdc-ce/issues/381>`__
 - Moved HA scripts and playbooks from Enterprise Edition to Community Edition - `#381 <https://github.com/erigones/esdc-ce/issues/381>`__
->>>>>>> 73a447cb
+- Added script for converting VM disks from other virtualization platforms - `#383 <https://github.com/erigones/esdc-ce/pull/383>`__
 
 
 3.0.0
