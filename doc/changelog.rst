--- conflicted
+++ resolved
@@ -2,35 +2,21 @@
 #########
 
 4.3
-<<<<<<< HEAD
-===
 Released on TBD
 
 Features
 --------
 
+- Add commands `mount-esdc-usb` and `umount-esdc-usb` - `#470 <https://github.com/erigones/esdc-ce/pull/470>`__
+- Generate `answers.json` from every installation - `#142 <https://github.com/erigones/esdc-factory/pull/142>`__
 - Add automatic escaping of multiline metadata in VM properties (GUI) - `#472 <https://github.com/erigones/esdc-ce/pull/472>`__
-=======
-=====
-Released on TBD
-
-
-Features
---------
-
-- Add commands `mount-esdc-usb` and `umount-esdc-usb` - `#470 <https://github.com/erigones/esdc-ce/pull/470>`__
-- Generate `answers.json` from every installation for future unattended installs - `#142 <https://github.com/erigones/esdc-factory/pull/142>`__
->>>>>>> b5a7da46
-
-Bugs
-----
-
-<<<<<<< HEAD
+
+Bugs
+----
+
+- Fix rpm conflict during upgrade on some installations - `#469 <https://github.com/erigones/esdc-ce/issues/469>`__
 - Fix incorrect conversion of newlines in VM metadata (GUI) - `#471 <https://github.com/erigones/esdc-ce/issues/471>`__
 
-=======
-- Fix rpm conflict during upgrade on some installations - `#469 <https://github.com/erigones/esdc-ce/issues/469>`__
->>>>>>> b5a7da46
 
 4.2
 ===
