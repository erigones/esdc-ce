from logging import getLogger

from django.conf import settings
from django.utils.six import text_type

from api.api_views import APIView
from api.exceptions import (NodeIsNotOperational, PreconditionRequired, TaskIsAlreadyRunning,
                            ObjectNotFound, GatewayTimeout)
from api.node.utils import get_node, get_nodes
from api.system.messages import LOG_SYSTEM_UPDATE
from api.system.node.serializers import NodeVersionSerializer
from api.system.node.events import NodeUpdateStarted, NodeUpdateFinished
from api.system.service.control import NodeServiceControl
from api.system.update.serializers import UpdateSerializer
from api.system.update.utils import process_update_reply
from api.task.response import SuccessTaskResponse, FailureTaskResponse
from que import TG_DC_UNBOUND, TT_DUMMY, Q_FAST
from que.lock import TaskLock
from que.utils import task_id_from_request, worker_command
from vms.models import DefaultDc


logger = getLogger(__name__)


class NodeVersionView(APIView):
    """api.system.node.views.system_node_version and api.system.node.views.system_node_version_list"""
    dc_bound = False

    def __init__(self, request, hostname, data):
        super(NodeVersionView, self).__init__(request)
        self.hostname = hostname
        self.data = data

        if hostname:
            self.node = get_node(request, hostname)
        else:
            self.node = get_nodes(request)

    def get(self, many=False):
        res = NodeVersionSerializer(self.node, many=many).data

        return SuccessTaskResponse(self.request, res, dc_bound=self.dc_bound)


class NodeServiceStatusView(APIView):
    dc_bound = False

    # noinspection PyUnusedLocal
    def __init__(self, request, hostname, service, data=None):
        super(NodeServiceStatusView, self).__init__(request)
        self.service = service
        self.hostname = hostname
        self.data = data
        self.node = get_node(request, hostname)
        self.ctrl = NodeServiceControl(self.node)

        if service and service not in self.ctrl.services:
            raise ObjectNotFound(object_name='Service')

    def get(self):
        """Return service status or a list of all service statuses"""
        if self.service:
            res = self.ctrl.status(self.service)
        else:
            res = self.ctrl.status_all()

        return SuccessTaskResponse(self.request, res, dc_bound=False)


class NodeUpdateView(APIView):
    """api.system.node.views.system_node_update"""
    dc_bound = False
    _lock_key = 'system_update'

    def __init__(self, request, hostname, data):
        super(NodeUpdateView, self).__init__(request)
        self.hostname = hostname
        self.data = data
        self.node = get_node(request, hostname)
        self.task_id = task_id_from_request(self.request, dummy=True, tt=TT_DUMMY, tg=TG_DC_UNBOUND)

    def _update(self, version, key=None, cert=None):
        node = self.node
        worker = node.worker(Q_FAST)
        logger.debug('Running node "%s" system update to version: "%s"', node, version)
        reply = worker_command('system_update', worker, version=version, key=key, cert=cert, timeout=600)

        if reply is None:
            raise GatewayTimeout('Node worker is not responding')

        response_class, result = process_update_reply(reply, node, version)
        response = response_class(self.request, result, task_id=self.task_id, obj=node, msg=LOG_SYSTEM_UPDATE,
                                  detail_dict=result, dc_bound=False)

        if response.status_code == 200:
            # Restart all erigonesd workers
            ctrl = NodeServiceControl(node)

            for service in ctrl.app_services:
                ctrl.restart(service)

        return response

    @classmethod
    def get_task_lock(cls):
        # Also used in socket.io namespace
        return TaskLock(cls._lock_key, desc='System task')

    def put(self):
        assert self.request.dc.id == DefaultDc().id

        ser = UpdateSerializer(self.request, data=self.data)

        if not ser.is_valid():
            return FailureTaskResponse(self.request, ser.errors, task_id=self.task_id, dc_bound=False)

        node = self.node
        version = ser.object['version']

        node_version = node.system_version

        if not (isinstance(node_version, text_type) and node_version):
            raise NodeIsNotOperational('Node version information could not be retrieved')

        if version == ('v' + node.system_version):
            raise PreconditionRequired('Node is already up-to-date')

        if node.status != node.OFFLINE:
            raise NodeIsNotOperational('Unable to perform update on node that is not in maintenance state!')

        lock = self.get_task_lock()

        if not lock.acquire(self.task_id, timeout=7200, save_reverse=False):
            raise TaskIsAlreadyRunning

        try:
            # Emit event into socket.io
            NodeUpdateStarted(self.task_id, request=self.request).send()

            return self._update(version, key=ser.object.get('key'), cert=ser.object.get('cert'))
        finally:
            lock.delete(fail_silently=True, delete_reverse=False)
<<<<<<< HEAD
=======
            # Delete cached node version information (will be cached again during next node.system_version call)
>>>>>>> 2cfef68d
            del node.system_version
            # Emit event into socket.io
            NodeUpdateFinished(self.task_id, request=self.request).send()


class NodeLogsView(APIView):
    """api.system.node.views.system_node_logs"""
    dc_bound = False
    log_path = settings.LOGDIR
    # hardcoded default log files that will be retrieved
    log_files = (
        'fast.log',
        'slow.log',
        'image.log',
        'backup.log',
    )

    def __init__(self, request, hostname, data):
        super(NodeLogsView, self).__init__(request)
        self.node = get_node(request, hostname)
        self.data = data

    # noinspection PyUnusedLocal
    def get(self, many=False):
        """Function retrieves predefined log files from worker"""
        if not self.node.is_online():
            raise NodeIsNotOperational()

        single_log_file = self.data.get('logname', None)

        if single_log_file:
            # make sure that file is among allowed files,
            # otherwise any file with read permission can be retrieved
            if single_log_file in self.log_files:
                self.log_files = (single_log_file, )
            else:
                logger.error('Error retrieving log file %s, file not among allowed files!', single_log_file)
                raise ObjectNotFound(object_name=single_log_file)

        worker = self.node.worker('fast')
        logger.debug('Retrieving log files from node "%s"', self.node)
        log_files_result = worker_command('system_read_logs', worker, log_files=self.log_files, timeout=10)

        if log_files_result is None:
            raise GatewayTimeout('Node worker is not responding')

        return SuccessTaskResponse(self.request, log_files_result, dc_bound=self.dc_bound)<|MERGE_RESOLUTION|>--- conflicted
+++ resolved
@@ -141,10 +141,7 @@
             return self._update(version, key=ser.object.get('key'), cert=ser.object.get('cert'))
         finally:
             lock.delete(fail_silently=True, delete_reverse=False)
-<<<<<<< HEAD
-=======
             # Delete cached node version information (will be cached again during next node.system_version call)
->>>>>>> 2cfef68d
             del node.system_version
             # Emit event into socket.io
             NodeUpdateFinished(self.task_id, request=self.request).send()
