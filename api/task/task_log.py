from datetime import timedelta

from celery import states
from django.utils import timezone
from django.db.models import Count

from api import status
from api.api_views import APIView
from api.paginator import get_pager
from api.exceptions import InvalidInput
from api.task.response import TaskSuccessResponse, SimpleTaskResponse
from api.task.log import get_tasklog, get_tasklog_cached
from api.task.utils import get_user_tasks
from api.task.serializers import TaskLogEntrySerializer, TaskLogFilterSerializer
from vms.models import TaskLogEntry


class TaskLogView(APIView):
    """Task log API views"""
    order_by_default = ('-time',)
    order_by_fields = ('time',)

    def get(self):
        """api.task.views.task_log"""
        request = self.request

        if self.data.get('page', None):
            ser = TaskLogFilterSerializer(data=self.data)

            if not ser.is_valid():
                return SimpleTaskResponse(request, ser.errors, status.HTTP_400_BAD_REQUEST)

            q = ser.get_filters(pending_tasks=get_user_tasks(request))
            tasklog_items = get_tasklog(request, q=q, order_by=self.order_by)
            TaskLogEntry.prepare_queryset(tasklog_items)
            pag = get_pager(request, tasklog_items, per_page=100)
            res = pag.paginator.get_response_results(TaskLogEntrySerializer(pag, many=True).data)
        else:
            res = {'results': get_tasklog_cached(request)}

        return TaskSuccessResponse(request, res)

    @staticmethod
    def _get_stats_result(basequery):
        def get_count(state):
            return basequery.filter(status=state).aggregate(count=Count('id')).get('count', 0)

        return {
            'pending': get_count(states.PENDING),
            'revoked': get_count(states.REVOKED),
            'succeeded': get_count(states.SUCCESS),
            'failed': get_count(states.FAILURE),
        }

    def get_stats(self):
<<<<<<< HEAD
        try:
            last = int(self.data.get('last', 86400))
            startime = timezone.now() - timedelta(seconds=last)
        except:
=======
        """api.task.views.task_log_stats"""
        try:
            last = int(self.data.get('last', 86400))
            startime = timezone.now() - timedelta(seconds=last)
        except Exception:  # This also catches the OverflowError raised during startime calculation
>>>>>>> 954ab4fe
            raise InvalidInput('Invalid "last" parameter')

        qs = get_tasklog(self.request, sr=(), time__gte=startime)
        res = self._get_stats_result(qs)
        res['_last'] = last
<<<<<<< HEAD

        return res

    def get_stats_response(self):
        """api.task.views.task_log_stats"""
        return TaskSuccessResponse(self.request, self.get_stats())
=======

        return TaskSuccessResponse(self.request, res)
>>>>>>> 954ab4fe
<|MERGE_RESOLUTION|>--- conflicted
+++ resolved
@@ -53,31 +53,15 @@
         }
 
     def get_stats(self):
-<<<<<<< HEAD
-        try:
-            last = int(self.data.get('last', 86400))
-            startime = timezone.now() - timedelta(seconds=last)
-        except:
-=======
         """api.task.views.task_log_stats"""
         try:
             last = int(self.data.get('last', 86400))
             startime = timezone.now() - timedelta(seconds=last)
         except Exception:  # This also catches the OverflowError raised during startime calculation
->>>>>>> 954ab4fe
             raise InvalidInput('Invalid "last" parameter')
 
         qs = get_tasklog(self.request, sr=(), time__gte=startime)
         res = self._get_stats_result(qs)
         res['_last'] = last
-<<<<<<< HEAD
 
-        return res
-
-    def get_stats_response(self):
-        """api.task.views.task_log_stats"""
-        return TaskSuccessResponse(self.request, self.get_stats())
-=======
-
-        return TaskSuccessResponse(self.request, res)
->>>>>>> 954ab4fe
+        return TaskSuccessResponse(self.request, res)