--- conflicted
+++ resolved
@@ -5,10 +5,6 @@
 # noinspection PyUnresolvedReferences
 from api.mon.node.tasks import *  # noqa: F401,F403
 # noinspection PyUnresolvedReferences
-<<<<<<< HEAD
-from api.mon.alerting.tasks import *
+from api.mon.alerting.tasks import *  # noqa: F401,F403
 # noinspection PyUnresolvedReferences
-from api.mon.alerting.action.tasks import *
-=======
-from api.mon.alerting.tasks import *  # noqa: F401,F403
->>>>>>> d3e03420
+from api.mon.alerting.action.tasks import *