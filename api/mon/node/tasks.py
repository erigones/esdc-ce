--- conflicted
+++ resolved
@@ -6,12 +6,8 @@
 from que.exceptions import MgmtTaskException
 from api.task.utils import mgmt_task, mgmt_lock
 from api.mon.log import save_task_log
-<<<<<<< HEAD
 from api.mon.utils import get_mon_vms
-from api.mon.zabbix import LOG, getZabbix, ZabbixError
-=======
 from api.mon import LOG, get_monitoring, MonitoringError
->>>>>>> 52c4c215
 from api.mon.messages import LOG_MON_NODE_UPDATE, LOG_MON_NODE_DELETE
 from api.mon.node.utils import NodeMonInternalTask
 from vms.models import DefaultDc, Node
@@ -77,8 +73,8 @@
     vm_uuids = [vm.uuid for vm in get_mon_vms(node__uuid=node_uuid)]
 
     try:
-        history = getZabbix(DefaultDc()).vms_history(vm_uuids, items, zhistory, result['since'], result['until'],
-                                                     items_search=items_search)
+        history = get_monitoring(DefaultDc()).vms_history(vm_uuids, items, zhistory, result['since'], result['until'],
+                                                          items_search=items_search)
     except ZabbixError as exc:
         raise MgmtTaskException(text_type(exc))
 
