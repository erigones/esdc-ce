from django.conf.urls import patterns, url, include

urlpatterns = patterns(
    'api.mon.views',

    url(r'^vm/', include('api.mon.vm.urls')),
    url(r'^node/', include('api.mon.node.urls')),
<<<<<<< HEAD
    url(r'^action/', include('api.mon.alerting.action.urls')),
=======
    url(r'^alert/', include('api.mon.alerting.urls')),
>>>>>>> d3e03420
    url(r'^', include('api.mon.base.urls')),

)<|MERGE_RESOLUTION|>--- conflicted
+++ resolved
@@ -5,11 +5,8 @@
 
     url(r'^vm/', include('api.mon.vm.urls')),
     url(r'^node/', include('api.mon.node.urls')),
-<<<<<<< HEAD
+    url(r'^alert/', include('api.mon.alerting.urls')),
     url(r'^action/', include('api.mon.alerting.action.urls')),
-=======
-    url(r'^alert/', include('api.mon.alerting.urls')),
->>>>>>> d3e03420
     url(r'^', include('api.mon.base.urls')),
 
 )