--- conflicted
+++ resolved
@@ -917,26 +917,6 @@
             logger.exception(e)
             raise ZabbixError(e)
 
-<<<<<<< HEAD
-    def get_action_list(self):
-        """Query Zabbix API for hostgroups"""
-        res = self.zapi.action.get({'output': 'extend', 'selectOperations': 'extend', 'selectFilter': 'extend'})
-        # In case a more refined action list is needed
-        # {'output': ['name', 'actionid'],
-        #    'selectOperations': ['opmessage_grp'],
-        #    'selectFilter': ['conditions']} }
-        return res
-
-    def get_action(self, name):
-        """Query Zabbix API for hostgroups"""
-        res = self.zapi.action.get({'output': 'extend', 'selectOperations': 'extend', 'selectFilter': 'extend',
-                                    'filter': {'name': name}})
-
-        if len(res) == 1:
-            return res[0]
-        else:
-            return None
-=======
     @staticmethod
     def event_status(value):
         value = int(value)
@@ -1084,7 +1064,25 @@
                 'comments': trigger['comments'],
                 'url': trigger['url'],
             }
->>>>>>> d3e03420
+
+    def get_action_list(self):
+        """Query Zabbix API for hostgroups"""
+        res = self.zapi.action.get({'output': 'extend', 'selectOperations': 'extend', 'selectFilter': 'extend'})
+        # In case a more refined action list is needed
+        # {'output': ['name', 'actionid'],
+        #    'selectOperations': ['opmessage_grp'],
+        #    'selectFilter': ['conditions']} }
+        return res
+
+    def get_action(self, name):
+        """Query Zabbix API for hostgroups"""
+        res = self.zapi.action.get({'output': 'extend', 'selectOperations': 'extend', 'selectFilter': 'extend',
+                                    'filter': {'name': name}})
+
+        if len(res) == 1:
+            return res[0]
+        else:
+            return None
 
 
 class ZabbixNamedContainer(object):
@@ -1702,7 +1700,7 @@
     - conditiontypes should be checked whether they are implemented at our side (if not then discard action)
     - support only evaltype And/Or, discard the others but make them implementable
     - operation steps and durations - do some reasonable defaults and discard action if changed
-    - editable: hostgroups, usergroups, optional recovery message, default message, 
+    - editable: hostgroups, usergroups, optional recovery message, default message,
     """
     _action_creation_attributes = ['name',
                                    'def_longdata',
