from logging import getLogger, INFO, WARNING, CRITICAL, ERROR
from time import time
from datetime import timedelta
from operator import itemgetter
from datetime import datetime
from subprocess import call
import re

from django.utils.six import iteritems, text_type
from django.db.models import Q
from frozendict import frozendict
from zabbix_api import ZabbixAPI, ZabbixAPIException, ZabbixAPIError

from que.tasks import get_task_logger
from vms.models import Dc
from api.decorators import lock
from api.mon.backends.abstract import VM_KWARGS_KEYS, NODE_KWARGS_KEYS, MonitoringError

logger = getLogger(__name__)
task_logger = get_task_logger(__name__)

RESULT_CACHE_TIMEOUT = 3600


class ZabbixError(MonitoringError):
    """
    Custom zabbix exception - used only as wrapper.
    """
    pass


class ObjectManipulationError(ZabbixError):
    pass


class RemoteObjectDoesNotExist(ZabbixError):
    pass


class RemoteObjectAlreadyExists(ZabbixError, ZabbixAPIError):
    pass


def parse_zabbix_result(result, key):
    try:
        return result[0][key]
    except (KeyError, IndexError) as e:
        raise RemoteObjectDoesNotExist(e)


def cache_result(f):
    """
    Decorator for caching simple function output.
    """

    def wrap(obj, *args, **kwargs):
        if kwargs.pop('bypass_cache', False):
            return f(obj, *args, **kwargs)

        key = f.__name__ + '_' + '_'.join(map(str, args))

        try:
            res, expiry = obj.__cache__[key]
            now = int(time())

            if now > expiry:
                del obj.__cache__[key]
                raise KeyError
        except (KeyError, ValueError, TypeError):
            res = f(obj, *args, **kwargs)

            if res:  # Cache only if valid result is found
                expiry = int(time()) + RESULT_CACHE_TIMEOUT
                obj.__cache__[key] = (res, expiry)

        return res

    return wrap


class ZabbixBase(object):
    """
    Danube Cloud methods for working with Zabbix. #219
    """
    __cache__ = None  # Store output from methods with @cache_result decorator

    NO = 0
    YES = 1
    HOST_MONITORED = 0
    HOST_UNMONITORED = 1
    HOSTINTERFACE_AGENT = 1
    HOSTINTERFACE_AGENT_PORT = 10050
    CUSTOM_ALERT_ITEM = 'alert'
    NOT_CLASSIFIED = 0
    INFORMATION = 1
    WARNING = 2
    AVERAGE = 3
    HIGH = 4
    DISASTER = 5
    PROBLEM_ONE = 1
    PROBLEM_ALL = 2
    NO_PROXY = 0

    _log_prefix = ''
    zapi = None
    server = None
    enabled = False
    connected = False
    connection_id = None

    # "obj" is a object (node or vm) which will be represented by a zabbix host
    _obj_host_id_attr = 'id'  # object's attribute which will return a string suitable for zabbix host id
    _obj_host_name_attr = 'name'  # object's attribute which will return a string suitable for tech. zabbix host name
    _obj_host_info_attr = 'zabbix_host'  # object's attribute which will return saved host info or empty dict
    _obj_host_save_method = 'save_zabbix_host'  # object's method which will be called with host info dict as argument

    def __init__(self, settings, api_login=True, zapi=None, name='?'):
        self.__cache__ = {}
        self.settings = settings
        self.zapi = zapi
        self._log_prefix = '[%s:%s] ' % (self.__class__.__name__, name)

        if settings.MON_ZABBIX_ENABLED:
            self.enabled = True
            self.sender = settings.MON_ZABBIX_SENDER
            self.server = settings.MON_ZABBIX_SERVER.split('/')[2]  # https://<server>
            self.connection_id = hash((settings.MON_ZABBIX_USERNAME, settings.MON_ZABBIX_PASSWORD, self.server))

            if api_login:
                self.init()

    def __hash__(self):
        if not self.enabled:
            raise RuntimeError('%r is not enabled' % self)
        return self.connection_id

    def log(self, level, msg, *args):
        logger.log(level, self._log_prefix + msg, *args)

    def get_log_fun(self, task_log):
        log_prefix = self._log_prefix

        def log_fun(level, msg, *args):
            msg = log_prefix + msg
            logger.log(level, msg, *args)
            task_log.add(level, msg % args)

        return log_fun

    def reset_cache(self):
        """Clear item cache"""
        self.log(INFO, 'Resetting object cache')
        self.__cache__.clear()

    @property
    def login_error(self):
        return None

    @login_error.setter
    def login_error(self, value):
        pass

    def init(self):
        """Initialize zapi and try to login"""
        if not self.enabled:
            raise ZabbixError('Zabbix support is disabled')

        self.reset_cache()

        if self.zapi and self.zapi.logged_in:
            self.log(INFO, 'Reusing zabbix connection to "%s"', self.zapi.server)
            self.login_error = None
            self.connected = True
        else:
            settings = self.settings
            self.log(INFO, 'Establishing zabbix connection to "%s"', settings.MON_ZABBIX_SERVER)
            self.connected = False
            self.zapi = ZabbixAPI(server=settings.MON_ZABBIX_SERVER, user=settings.MON_ZABBIX_HTTP_USERNAME,
                                  passwd=settings.MON_ZABBIX_HTTP_PASSWORD, timeout=settings.MON_ZABBIX_TIMEOUT,
                                  log_level=WARNING, ssl_verify=settings.MON_ZABBIX_SERVER_SSL_VERIFY)

            # Login and save zabbix credentials
            try:
                self.zapi.login(settings.MON_ZABBIX_USERNAME, settings.MON_ZABBIX_PASSWORD, save=True)
            except ZabbixAPIException as e:
                err = 'Zabbix API login error (%s)' % e
                self.log(CRITICAL, err)
                self.login_error = err
            else:
                self.login_error = None
                self.connected = True

        return self.connected

    @classmethod
    def host_id(cls, obj):
        return getattr(obj, cls._obj_host_id_attr)

    @classmethod
    def host_name(cls, obj):
        return getattr(obj, cls._obj_host_name_attr)

    @classmethod
    def host_info(cls, obj):
        return getattr(obj, cls._obj_host_info_attr)

    @classmethod
    def host_save(cls, obj, host):
        return getattr(obj, cls._obj_host_save_method)(host)

    @classmethod
    def get_cached_hostid(cls, obj, default=None):
        try:
            return cls.host_info(obj)['hostid']
        except KeyError:
            return default

    @staticmethod
    def _get_kwargs(obj, wanted):
        """Helper for getting retrieving attributes from object"""
        ret = {}

        for attr in wanted:
            ret[attr] = getattr(obj, attr)

        return ret

    @classmethod
    def _vm_kwargs(cls, vm):
        """Create dict of VM attributes mapping used in string formatting"""
        return cls._get_kwargs(vm, VM_KWARGS_KEYS)

    @classmethod
    def _node_kwargs(cls, node):
        """Create dict of compute node attributes mapping used in string formatting"""
        return cls._get_kwargs(node, NODE_KWARGS_KEYS)

    @staticmethod
    def _id_or_name(value):
        """Helper method for parsing settings"""
        try:
            return int(value)
        except (ValueError, TypeError):
            return value

    @staticmethod
    def _zabbix_result(result, key):
        """Parse zabbix result"""
        return parse_zabbix_result(result, key)

    def _send_data(self, host, key, value):
        """Use zabbix_sender to send a value to zabbix trapper item defined by host & key"""
        return call((self.sender, '-z', self.server, '-s', host, '-k', key, '-o', value))

    @cache_result
    def _zabbix_get_templateid(self, name):
        """Query Zabbix API for templateid of the template given as argument"""
        res = self.zapi.template.get({
            'filter': {
                'host': name,
            }
        })

        return self._zabbix_result(res, 'templateid')

    @cache_result
    def _zabbix_get_groupid(self, name):
        """Query Zabbix API for groupid of the host group given as argument"""
        res = self.zapi.hostgroup.get({
            'filter': {
                'name': name,
            }
        })

        return self._zabbix_result(res, 'groupid')

    @cache_result
    def _zabbix_get_proxyid(self, name):
        """Query Zabbix API for proxyid of the proxy name given as argument"""
        res = self.zapi.proxy.get({
            'filter': {
                'host': name,
            }
        })

        return self._zabbix_result(res, 'proxyid')

    @cache_result
    def _zabbix_get_serviceid(self, name):
        """Query Zabbix API for service id of the service given as argument"""
        res = self.zapi.service.get({
            'filter': {
                'name': name,
            }
        })

        return self._zabbix_result(res, 'serviceid')

    def _zabbix_get_children_serviceids(self, serviceid):
        """Query Zabbix API for children service IDs of the service ID given as argument;
        Used only once in node lifetime => no need for caching"""
        res = self.zapi.service.get({
            'parentids': serviceid,
        })

        try:
            return [i['serviceid'] for i in res]
        except (KeyError, IndexError) as e:
            logger.exception(e)
            raise RemoteObjectDoesNotExist(e)

    @cache_result
    def _zabbix_get_items(self, host, keys, search_params=None):
        """Query Zabbix API for item info of the host and item keys given as arguments"""
        if search_params:
            if 'filter' not in search_params:
                search_params['filter'] = {}

            search_params['filter']['host'] = host
        else:
            search_params = {'filter': {'host': host, 'key_': keys}, 'sortfield': ['itemid'], 'sortorder': 0}

        search_params['output'] = ['itemid', 'name', 'status', 'units', 'description']
        search_params['selectHosts'] = ['hostid', 'host', 'name']

        return self.zapi.item.get(search_params)

    def _zabbix_get_triggerid(self, hostid, desc):
        """Query Zabbix API for triggerid of the host and description given as argument;
        Used only once in node lifetime => no need for caching"""
        res = self.zapi.trigger.get({
            'hostids': hostid,
            'filter': {
                'description': desc,
            }
        })

        return self._zabbix_result(res, 'triggerid')

    def _zabbix_get_sla(self, serviceid, start, end):
        """Query Zabbix API for SLA of service with id serviceid for time interval specified by start and end"""
        res = self.zapi.service.getsla({
            'serviceids': serviceid,
            'intervals': [
                {'from': start, 'to': end},
            ]
        })

        try:
            return res[serviceid]['sla'][0]['sla']
        except (KeyError, IndexError) as e:
            logger.exception(e)
            raise RemoteObjectDoesNotExist(e)

    def _get_proxy_id(self, proxy):
        """Return Zabbix proxy ID"""
        if not proxy:
            return self.NO_PROXY

        proxy = self._id_or_name(proxy)

        if isinstance(proxy, int):
            return proxy

        try:
            return int(self._zabbix_get_proxyid(proxy))
        except ZabbixError as ex:
            logger.exception(ex)
            raise RemoteObjectDoesNotExist('Cannot find zabbix proxy id for proxy "%s"' % proxy)

    @lock(key_args=(0,), wait_for_release=True, bound=True)
    def _create_hostgroup(self, name):
        """Create new hostgroup in Zabbix and return ZabbixHostGroupContainer object"""
        new_hostgroup = ZabbixHostGroupContainer(name, zapi=self.zapi)

        try:
            new_hostgroup.create()
        except RemoteObjectAlreadyExists:
            new_hostgroup.refresh()

        return new_hostgroup

    def _get_or_create_hostgroups(self, obj_kwargs, hostgroup, dc_name, hostgroups=(), log=None):
        """Return set of zabbix hostgroup IDs for an object"""
        log = log or self.log
        gids = set()
        hostgroup = self._id_or_name(hostgroup)

        if isinstance(hostgroup, int):
            gids.add(hostgroup)
        else:
            try:
                gids.add(int(self._zabbix_get_groupid(hostgroup)))
            except ZabbixError as ex:
                log(CRITICAL, 'Could not fetch zabbix hostgroup id for main hostgroup "%s"', hostgroup)
                raise ex  # The main hostgroup must exist!

        for name in hostgroups:
            name = self._id_or_name(name)

            # If we already know the id of the hostgroup, we use it.
            if isinstance(name, int):
                gids.add(name)
                continue

            # Otherwise, local hostgroup has to be checked first.
            qualified_hostgroup_name = ZabbixHostGroupContainer.hostgroup_name_factory(
                hostgroup_name=name.format(**obj_kwargs),
                dc_name=dc_name
            )

            try:
                gids.add(int(self._zabbix_get_groupid(qualified_hostgroup_name)))
            except ZabbixError:
                pass
            else:
                continue

            # If the ~local~ hostgroup (with dc_name prefix) doesn't exist,
            # we look for a ~global~ hostgroup (without dc_name prefix).
            try:
                gids.add(int(self._zabbix_get_groupid(name.format(**obj_kwargs))))
            except ZabbixError:
                log(WARNING, 'Could not fetch zabbix hostgroup id for the hostgroup "%s". '
                             'Creating a new hostgroup %s instead.', name, qualified_hostgroup_name)
            else:
                continue

            # If not even the ~global~ hostgroup exists, we are free to create a ~local~ hostgroup.
            new_hostgroup = self._create_hostgroup(qualified_hostgroup_name)
            gids.add(new_hostgroup.zabbix_id)

        return gids

    def _get_templates(self, obj_kwargs, templates, log=None):
        """Return set of zabbix template IDs for an object"""
        log = log or self.log
        tids = set()

        for name in templates:
            name = self._id_or_name(name)

            if isinstance(name, int):
                tids.add(name)
            else:
                try:
                    tids.add(int(self._zabbix_get_templateid(name.format(**obj_kwargs))))
                except ZabbixError:
                    log(ERROR, 'Could not fetch zabbix template id for template "%s"', name)
                    continue

        return tids

    def _get_templates_by_tags(self, tags):
        """Return set of zabbix template IDs according to a list of tags mapped to template names"""
        tids = set()

        for tag in tags:
            for template in self.zapi.template.get({'search': {'name': tag}, 'output': ['templateid']}):
                tids.add(int(template['templateid']))

        return tids

    def _get_vm_nic_templates(self, vm, vm_kwargs, templates, log=None):
        """Return set of zabbix template IDs for VM's NICs from json_active"""
        log = log or self.log
        tids = set()

        for real_nic_id, array_nic_id in vm.json_active_get_nics_map().items():
            nic = {'net': real_nic_id, 'nic_id': array_nic_id}
            nic.update(vm_kwargs)

            for template in templates:
                if isinstance(template, (tuple, list)):
                    try:
                        name = template[real_nic_id]
                    except IndexError:
                        log(WARNING, 'Missing template for real_nic_id %d in TEMPLATES_NIC setting %s',
                            real_nic_id, template)
                        continue
                else:
                    name = template

                name = self._id_or_name(name)

                if isinstance(name, int):
                    tids.add(name)
                else:
                    try:
                        tids.add(int(self._zabbix_get_templateid(str(name).format(**nic))))
                    except ZabbixError:
                        log(ERROR, 'Could not fetch zabbix template id for nic template "%s"', name)
                        continue

        return tids

    def _get_vm_disk_templates(self, vm, vm_kwargs, templates, log=None):
        """Return set of zabbix template IDs for VM's disk from json_active"""
        log = log or self.log
        tids = set()

        for real_disk_id, array_disk_id in vm.json_active_get_disks_map().items():
            disk = {'disk': real_disk_id, 'disk_id': array_disk_id}
            disk.update(vm_kwargs)

            for template in templates:
                if isinstance(template, (tuple, list)):
                    try:
                        name = template[array_disk_id]
                    except IndexError:
                        log(WARNING, 'Missing template for real_disk_id %d in TEMPLATES_DISK setting %s',
                            real_disk_id, template)
                        continue
                else:
                    name = template

                name = self._id_or_name(name)

                if isinstance(name, int):
                    tids.add(name)
                else:
                    try:
                        tids.add(int(self._zabbix_get_templateid(str(name).format(**disk))))
                    except ZabbixError:
                        log(ERROR, 'Could not fetch zabbix template id for disk template "%s"', name)
                        continue

        return tids

    def _get_host_interface(self, dns, ip, port=HOSTINTERFACE_AGENT_PORT, useip=True):
        """Return dict with host interface information for DNS hostname and IP address"""
        if not ip and useip and dns:
            useip = False

        return {
            'dns': dns,
            'ip': ip,
            'main': self.YES,
            'useip': int(useip),
            'type': self.HOSTINTERFACE_AGENT,
            'port': str(port),
        }

    def get_host(self, zabbix_id, log=None):
        """Return zabbix host according to vm_uuid or node_uuid (zabbix_id)"""
        log = log or self.log

        try:
            res = self.zapi.host.get({
                'filter': {'host': zabbix_id},
                'output': 'extend',
                'selectInterfaces': 'extend',
                'selectMacros': 'extend',
                'selectGroups': 'extend',
                'selectParentTemplates': ['templateid', 'hostid'],
            })
        except ZabbixAPIException as e:
            log(ERROR, 'Zabbix API Error in get_host(%s): %s', zabbix_id, e)
            raise e

        try:
            return res[0]
        except IndexError:
            return {}

    def has_host_info(self, obj):
        """Return True if host info is saved in obj"""
        return 'hostid' in self.host_info(obj)

    def save_host_info(self, obj, host=None, log=None):
        """Save zabbix host dict into obj.zabbix_info (vm.info['zabbix'] or node.json['zabbix'])"""
        log = log or self.log

        if host is None:
            host = self.get_host(self.host_id(obj), log=log)

        # noinspection PyProtectedMember
        log(INFO, 'Saving zabbix host info into %s %s', obj._meta.verbose_name_raw, obj)
        self.host_save(obj, host)

    def get_hostid(self, obj, log=None):
        """Return zabbix hostid from obj.zabbix_info (vm.info['zabbix'] or node.json['zabbix'])"""
        try:
            return self.host_info(obj)['hostid']
        except KeyError:
            host = self.get_host(self.host_id(obj), log=log)

            if 'hostid' in host:
                self.save_host_info(obj, host=host, log=log)
                return host['hostid']
            else:
                return None

    def update_host(self, hostid, log=None, **params):
        """Update parameters of one Zabbix host identified by hostid. Return hostid of updated host or False/None"""
        log = log or self.log
        params['hostid'] = hostid

        try:
            res = self.zapi.host.update(params)
        except ZabbixAPIException as e:
            log(ERROR, 'Zabbix API Error in update_host(%s): %s', hostid, e)
            return False

        try:
            return res['hostids'][0]
        except (KeyError, IndexError) as e:
            logger.exception(e)
            raise ZabbixError(e)

    @staticmethod
    def _gen_host_groups(groups):
        """Return array of hostgroups suitable for host create/update api call"""
        return [{'groupid': str(i)} for i in groups]

    @staticmethod
    def _parse_host_groups(host):
        """Return set of group IDs from zabbix host dict"""
        return set([int(i['groupid']) for i in host.get('groups', ())])

    @staticmethod
    def _gen_host_templates(templates):
        """Return array of templates suitable for host create/update api call"""
        return [{'templateid': str(i)} for i in templates]

    @staticmethod
    def _parse_host_templates(host):
        """Return set of template IDs from zabbix host dict"""
        return set([int(i['templateid']) for i in host.get('parentTemplates', ())])

    @staticmethod
    def _gen_host_macros(macros):
        """Return array of macros suitable for host create/update api call"""
        return [{'macro': k, 'value': v} for k, v in iteritems(macros)]

    @staticmethod
    def _parse_host_macros(host):
        """Return dict of macro name : value from zabbix host dict"""
        macros = host.get('macros', ())
        if isinstance(macros, dict):
            macros = macros.values()
        # noinspection PyTypeChecker
        return {str(i['macro']): str(i['value']) for i in macros}

    @staticmethod
    def _parse_host_interfaces(host):
        """Return list of host interfaces"""
        interfaces = host.get('interfaces', ())  # Zabbix 2.2 changed interfaces to list
        if isinstance(interfaces, dict):  # In zabbix <= 2.0 the interfaces was a object/dict
            interfaces = interfaces.values()
        return interfaces

    def _create_host(self, obj, interface, groups=(), templates=(), macros=None, status=HOST_MONITORED,
                     proxy_id=NO_PROXY, log=None):
        """Create new Zabbix host from model object. Return hostid of the created host or False if an error occurred"""
        log = log or self.log
        params = {
            'host': self.host_id(obj),
            'name': self.host_name(obj),
            'status': status,
            'interfaces': [interface],
            'groups': self._gen_host_groups(groups),
            'templates': self._gen_host_templates(templates),
            'proxy_hostid': proxy_id,
        }

        if macros is not None:
            params['macros'] = self._gen_host_macros(macros)

        try:
            res = self.zapi.host.create(params)
        except ZabbixAPIException as e:
            # noinspection PyProtectedMember
            log(ERROR, 'Zabbix API Error in create_host(%s %s): %s', obj._meta.verbose_name_raw, obj, e)
            return False

        try:
            return res['hostids'][0]
        except (KeyError, IndexError) as e:
            logger.exception(e)
            raise ZabbixError(e)

    def delete_host(self, hostid, log=None):
        """Delete host from Zabbix"""
        log = log or self.log

        try:
            res = self.zapi.host.delete([hostid])
        except ZabbixAPIException as e:
            log(ERROR, 'Zabbix API Error in delete_host(%s): %s', hostid, e)
            return False

        try:
            return res['hostids'][0]
        except (KeyError, IndexError) as e:
            logger.exception(e)
            raise ZabbixError(e)

    @classmethod
    def _diff_interfaces(cls, obj, host, interface):
        params = {}

        # There should be one zabbix agent interface
        hi = None
        try:
            interfaces = cls._parse_host_interfaces(host)

            for i, iface in enumerate(interfaces):
                if int(iface['type']) == cls.HOSTINTERFACE_AGENT and int(iface['main']) == cls.YES:
                    if hi:
                        # noinspection PyProtectedMember
                        raise ZabbixAPIException('Zabbix host ID "%s" for %s %s has multiple Zabbix Agent '
                                                 'configurations' % (host['hostid'], obj._meta.verbose_name_raw, obj))

                    # Zabbix host interface found, let's check it out
                    hi = iface

                    if (iface['dns'] != interface['dns']
                            or iface['ip'] != interface['ip']
                            or str(iface['port']) != str(interface['port'])
                            or str(iface['useip']) != str(interface['useip'])):
                        # Host ip or dns changed -> update host interface
                        interface['interfaceid'] = iface['interfaceid']
                        interfaces[i] = interface
                        params['interfaces'] = interfaces

        except (IndexError, KeyError):
            pass

        if not hi:
            # noinspection PyProtectedMember
            raise ZabbixAPIException('Zabbix host ID "%s" for %s %s is missing a valid main '
                                     'Zabbix Agent configuration' % (host['hostid'], obj._meta.verbose_name_raw, obj))
        return params

    @classmethod
    def _diff_basic_info(cls, obj, host, proxy_id, status):
        params = {}

        # Check zabbix host ID (name)
        host_id = cls.host_id(obj)

        if host['host'] != host_id:
            params['host'] = host_id

        # Check zabbix visible name
        host_name = cls.host_name(obj)

        if host['name'] != host_name:
            # Hostname changed! -> update name
            params['name'] = host_name

        # Check zabbix proxy ID
        proxy_hostid = int(host.get('proxy_hostid', cls.NO_PROXY))

        if proxy_hostid != proxy_id:
            params['proxy_hostid'] = proxy_id

        # Always set to monitored (because this tasks is also run after deploying VM, which had monitoring disabled)
        if int(host['status']) != status:
            # Status changed! -> update status
            params['status'] = status

        return params

    @classmethod
    def _diff_templates(cls, host, templates):
        params = {}
        # Always replace current zabbix templates with configured templates
        zx_templates = cls._parse_host_templates(host)
        new_templates = set(templates)

        if zx_templates != new_templates:
            # Templates configuration changed!
            params['templates'] = cls._gen_host_templates(new_templates)
            # Removed templates need to be cleared properly
            removed_templates = zx_templates - new_templates

            if removed_templates:
                params['templates_clear'] = cls._gen_host_templates(removed_templates)

        return params

    @classmethod
    def _diff_host_groups(cls, host, groups):
        params = {}
        # Always replace current zabbix groups with configured groups
        zx_groups = cls._parse_host_groups(host)
        new_groups = set(groups)

        if zx_groups != new_groups:
            # Groups configuration changed!
            params['groups'] = cls._gen_host_groups(new_groups)

        return params

    @classmethod
    def _diff_macros(cls, host, macros):
        params = {}
        # Replace macros only if specified
        if macros is not None:
            zx_macros = cls._parse_host_macros(host)

            if zx_macros != macros:
                # Host macros changed!
                params['macros'] = cls._gen_host_macros(macros)

        return params

    def _diff_host(self, obj, host, interface, groups=(), templates=(), macros=None, status=HOST_MONITORED,
                   proxy_id=NO_PROXY):
        """Compare DB object and host (Zabbix) configuration and create an update dict; Issue #chili-331"""

        # Empty params means no update is needed
        params = {}

        params.update(self._diff_interfaces(obj, host, interface))
        params.update(self._diff_basic_info(obj, host, proxy_id, status))
        params.update(self._diff_templates(host, templates))
        params.update(self._diff_host_groups(host, groups))
        params.update(self._diff_macros(host, macros))

        return params

    def _create_service(self, name, parentid, algorithm=PROBLEM_ONE, sla=99.0, sortorder=0, triggerid=None):
        """Create Zabbix IT Service"""
        params = {
            'name': name,
            'parentid': parentid,
            'algorithm': algorithm,
            'sortorder': sortorder,
        }

        if sla:
            params['showsla'] = self.YES
            params['goodsla'] = sla
        else:
            params['showsla'] = self.NO

        if triggerid:
            params['triggerid'] = triggerid

        try:
            res = self.zapi.service.create(params)
            return res['serviceids'][0]
        except (ZabbixAPIException, KeyError, IndexError) as e:
            logger.exception(e)
            raise ZabbixError(e)

    def _update_service(self, serviceid, **params):
        """Update Zabbix IT Service"""
        params['serviceid'] = serviceid
        try:
            res = self.zapi.service.update(params)
            return res['serviceids'][0]
        except (ZabbixAPIException, KeyError, IndexError) as e:
            logger.exception(e)
            raise ZabbixError(e)

    def get_history(self, hosts, items, history, since, until, items_search=None):
        """Return monitoring history for selected zabbix host, items and period"""
        res = {'history': [], 'items': []}

        now = int(datetime.now().strftime('%s'))
        max_period = self.settings.MON_ZABBIX_GRAPH_MAX_PERIOD
        max_history = now - self.settings.MON_ZABBIX_GRAPH_MAX_HISTORY
        period = until - since
        since_history = None
        until_history = None
        since_trend = None
        until_trend = None
        itemids = set()

        if until < max_history or period > max_period:  # trends only
            until_trend = until
            since_trend = since
        else:  # history only
            until_history = until
            since_history = since

        try:
            for host in hosts:
                host_items = self._zabbix_get_items(host, items, search_params=items_search)

                if not host_items:
                    raise ZabbixAPIException('Cannot find items for host "%s" in Zabbix' % host)

                itemids.update(i['itemid'] for i in host_items)
                res['items'].extend(host_items)

            # noinspection PyTypeChecker
            params = {
                'itemids': list(itemids),
                'history': history,
                'sortfield': 'clock',
                'sortorder': 'ASC',
                'output': 'extend',
            }

            if since_trend and until_trend:
                params['time_from'] = since_trend
                params['time_till'] = until_trend
                # Zabbix trend.get does not support sorting -> https://support.zabbix.com/browse/ZBXNEXT-3974
                res['history'] = sorted(self.zapi.trend.get(params), key=itemgetter('clock'))

            if since_history and until_history:
                params['time_from'] = since_history
                params['time_till'] = until_history
                res['history'] += self.zapi.history.get(params)

        except ZabbixAPIException as exc:
            self.log(ERROR, 'Zabbix API Error in get_history(%s, %s): %s', hosts, items, exc)
            raise ZabbixError('Zabbix API Error while retrieving history (%s)' % exc)

        else:
            return res

    def get_template_list(self):
        """Query Zabbix API for templates"""
        return self.zapi.template.get({
            'output': ['name', 'host', 'templateid', 'description']
        })

    def get_hostgroup_list(self):
        """Query Zabbix API for hostgroups"""
        return self.zapi.hostgroup.get({
            'output': ['name', 'groupid']
        })

    @staticmethod
    def event_status(value):
        value = int(value)

        if value == 0:
            return 'OK'
        elif value == 1:
            return 'PROBLEM'
        else:
            return 'UNKNOWN'

    def _get_alert_events(self, triggers, since=None, until=None, max_days=7):
        """Get all events related to triggers"""
        triggerids = [t['triggerid'] for t in triggers]
        events = {}
        params = {
            'triggerids': triggerids,
            'object': 0,  # 0 - trigger
            'source': 0,  # 0 - event created by a trigger
            'output': 'extend',
            'select_acknowledges': 'extend',
            'sortfield': ['clock', 'eventid'],
            'sortorder': 'DESC',
            'nodeids': 0,
        }

        if since and until:
            params['time_from'] = since
            params['time_till'] = until
        else:
            since = datetime.now() - timedelta(days=max_days)
            params['time_from'] = since.strftime('%s')

        for e in self.zapi.event.get(params):
            events.setdefault(e['objectid'], []).append(e)

        # Because of time limits, there may be some missing events for some trigger IDs
        missing_eventids = [t['lastEvent']['eventid'] for t in triggers if
                            t['lastEvent'] and t['triggerid'] not in events]

        if missing_eventids:
            for e in self.zapi.event.get({'eventids': missing_eventids, 'source': 0, 'output': 'extend',
                                          'select_acknowledges': 'extend', 'nodeids': 0}):
                events.setdefault(e['objectid'], []).append(e)

        return events

    def _get_alerts(self, groupids=None, hostids=None, monitored=True, maintenance=False, skip_dependent=True,
                    expand_description=False, select_hosts=('hostid',), active_only=True, priority=None,
                    output=('triggerid', 'state', 'error', 'description', 'priority', 'lastchange'), **kwargs):
        """Return iterator of current zabbix triggers"""
        params = {
            'groupids': groupids,
            'hostids': hostids,
            'monitored': monitored,
            'maintenance': maintenance,
            'skipDependent': skip_dependent,
            'expandDescription': expand_description,
            'filter': {'priority': priority},
            'selectHosts': select_hosts,
            'selectLastEvent': 'extend',  # API_OUTPUT_EXTEND
            'output': output,
            'sortfield': 'lastchange',
            'sortorder': 'DESC',  # ZBX_SORT_DOWN
        }

        if active_only:  # Whether to show current active alerts only
            params['filter']['value'] = 1  # TRIGGER_VALUE_TRUE

        params.update(kwargs)

        # If trigger is lost (broken expression) we skip it
        return (trigger for trigger in self.zapi.trigger.get(params) if trigger['hosts'])

    @classmethod
    def _collect_trigger_events(cls, related_events):
        for event in related_events:
            yield {
                'eventid': int(event['eventid']),
                'clock': int(event['clock']),
                'value': int(event['value']),
                'status': cls.event_status(event['value']),
                'acknowledged': bool(int(event['acknowledged'])),
                'acknowledges': [{
                    'acknowledgeid': int(ack['acknowledgeid']),
                    'clock': int(ack['clock']),
                    'message': ack['message'],
                    'user': ack['alias'],
                } for ack in event['acknowledges']]
            }

    # noinspection PyUnusedLocal
    def show_alerts(self, hostids=None, since=None, until=None, last=None, show_events=True):
        """Show current or historical events (alerts)"""
        t_output = ('triggerid', 'state', 'error', 'url', 'expression', 'description', 'priority', 'type', 'comments',
                    'lastchange')
        t_hosts = ('hostid', 'name', 'maintenance_status', 'maintenance_type', 'maintenanceid')
        t_options = {'expand_description': True, 'output': t_output, 'select_hosts': t_hosts}

        if hostids is not None:
            t_options['hostids'] = hostids

        if since and until:
            t_options['lastChangeSince'] = since
            t_options['lastChangeTill'] = until
            t_options['active_only'] = False

        if last is not None:
            t_options['limit'] = last
            t_options['active_only'] = False

        # Fetch triggers
        triggers = list(self._get_alerts(**t_options))

        # Get notes (dict) = related events + acknowledges
        if show_events:
            events = self._get_alert_events(triggers, since=since, until=until)
        else:
            events = {}

        for trigger in triggers:
            host = trigger['hosts'][0]
            hostname = host['name']
            related_events = events.get(trigger['triggerid'], ())
            trigger_events = self._collect_trigger_events(related_events)
            last_event = trigger['lastEvent']

            if last_event:
                eventid = int(last_event['eventid'])
                ack = bool(int(last_event['acknowledged']))
            else:
                # WTF?
                eventid = '????'
                ack = None

            yield {
                'eventid': eventid,
                'priority': int(trigger['priority']),
                'hostname': hostname,
                'desc': text_type(trigger['description']),
                'acknowledged': ack,
                'last_change': int(trigger['lastchange']),
                'events': list(trigger_events),
                'error': trigger['error'],
                'comments': trigger['comments'],
                'url': trigger['url'],
            }

    def get_action_list(self):
        """Query Zabbix API for hostgroups"""
        res = self.zapi.action.get({'output': 'extend', 'selectOperations': 'extend', 'selectFilter': 'extend'})
        # In case a more refined action list is needed
        # {'output': ['name', 'actionid'],
        #    'selectOperations': ['opmessage_grp'],
        #    'selectFilter': ['conditions']} }
        return res

    def get_action(self, name):
        """Query Zabbix API for hostgroups"""
        res = self.zapi.action.get({'output': 'extend', 'selectOperations': 'extend', 'selectFilter': 'extend',
                                    'filter': {'name': name}})

        if len(res) == 1:
            return res[0]
        else:
            return None


class ZabbixNamedContainer(object):
    """
    Base class for ZabbixUserContainer etc.
    As ZabbixUserGroupContainer.users contains instances of ZabbixUserContainer instances, making it a set allows us
     to do useful operations with it. Therefore, we implemented this class so that those instances can be part of a set.
    """
    zabbix_id = None

    def __init__(self, name, zapi=None):
        self._name = name
        self._zapi = zapi
        self._api_response = None

    def __repr__(self):
        return '{}(name={}) with zabbix_id {}'.format(self.__class__.__name__, self.name, self.zabbix_id)

    def __eq__(self, other):
        if hasattr(other, 'name') and issubclass(self.__class__, other.__class__):
            return self.name == other.name
        else:
            return False

    def __ne__(self, other):
        return not self.__eq__(other)

    def __hash__(self):
        return self.name.__hash__()

    @property
    def name(self):
        return self._name

    @name.setter
    def name(self, value):
        raise ValueError('Name is immutable')

    @classmethod
    def call_zapi(cls, zapi, zapi_method, params=None):
        try:
            return zapi.call(zapi_method, params=params)
        except ZabbixAPIError as exc:
            data = exc.error.get('data')
            if data and ('already exists' in data or 'SQL statement execution has failed "INSERT INTO' in data):
                exc = RemoteObjectAlreadyExists(**exc.error)
            raise exc

    def _call_zapi(self, zapi_method, params=None):
        return self.call_zapi(self._zapi, zapi_method, params=params)


class ZabbixUserContainer(ZabbixNamedContainer):
    """
    Container class for the Zabbix User object.
    """
    MEDIA_ENABLED = 0  # 0 - enabled, 1 - disabled [sic in zabbix docs]
    USER_QUERY_BASE = frozendict({
        'selectUsrgrps': ('usrgrpid', 'name', 'gui_access'),
        'selectMedias': ('mediatypeid', 'sendto')
    })
    _user = None

    def __init__(self, name, zapi=None):
        super(ZabbixUserContainer, self).__init__(name, zapi=zapi)
        self.groups = set()

    @classmethod
    def synchronize(cls, zapi, user):
        """
        We check whether the user object exists in zabbix. If not, we create it. If it does, we update it.
        """

        try:
            existing_zabbix_user = cls.from_zabbix_alias(zapi, user.username)
        except RemoteObjectDoesNotExist:
            existing_zabbix_user = None

        user_to_sync = cls.from_mgmt_data(zapi, user)

        if user_to_sync.groups and not existing_zabbix_user:  # Create
            user_to_sync.create()
        elif user_to_sync.groups and existing_zabbix_user:  # Update
            user_to_sync.zabbix_id = existing_zabbix_user.zabbix_id
            user_to_sync.update_all()
        elif not user_to_sync.groups and existing_zabbix_user:  # Delete
            user_to_sync.delete()
        elif not user_to_sync.groups and not existing_zabbix_user:  # No-op
            pass
        else:
            raise AssertionError('This should never happen')

    @classmethod
    def from_mgmt_data(cls, zapi, user):
        container = cls(name=user.username, zapi=zapi)
        container._user = user
        container.prepare_groups()
        return container

    @classmethod
    def from_zabbix_alias(cls, zapi, alias):
        params = dict(filter={'alias': alias}, **cls.USER_QUERY_BASE)
        response = cls.call_zapi(zapi, 'user.get', params=params)

        if response:
            assert len(response) == 1, 'User mapping should be injective'
            return cls.from_zabbix_data(zapi, response[0])
        else:
            raise RemoteObjectDoesNotExist

    @classmethod
    def from_zabbix_id(cls, zapi, zabbix_id):
        params = dict(userids=zabbix_id, **cls.USER_QUERY_BASE)
        response = cls.call_zapi(zapi, 'user.get', params=params)

        if response:
            assert len(response) == 1, 'User mapping should be injective'
            return cls.from_zabbix_data(zapi, response[0])
        else:
            raise RemoteObjectDoesNotExist

    @classmethod
    def from_zabbix_data(cls, zapi, api_response_object):
        assert api_response_object
        container = cls(name=api_response_object['alias'], zapi=zapi)

        container._api_response = api_response_object
        container.zabbix_id = api_response_object['userid']
        container._refresh_groups(api_response_object)
        return container

    @classmethod
    def delete_by_id(cls, zapi, zabbix_id):
        return cls.call_zapi(zapi, 'user.delete', params=[zabbix_id])

    @classmethod
    def delete_by_name(cls, zapi, name):
        zabbix_id = cls.fetch_zabbix_id(zapi, name)
        if zabbix_id:
            return cls.delete_by_id(zapi, zabbix_id)

    @classmethod
    def fetch_zabbix_id(cls, zapi, username):
        response = cls.call_zapi(zapi, 'user.get', params={'filter': {'alias': username}})

        if not len(response):
            return None
        elif len(response) == 1:
            return response[0]['userid']
        else:
            raise ZabbixAPIError

    def renew_zabbix_id(self):
        self.zabbix_id = self.fetch_zabbix_id(self._zapi, self.name)

    def update_all(self):
        """
        When updating user in zabbix<3.4, two calls have to be done: first for updating user name and groups and
        second to update user media.
        """
        assert self.zabbix_id, 'A user in zabbix should be first created, then updated. %s has no zabbix_id.' % self
        user_update_request_content = self._get_api_request_object_stub()

        self._attach_group_membership(user_update_request_content)
        self._attach_basic_info(user_update_request_content)

        task_logger.debug('Updating user %s with group info and identity: %s', self.zabbix_id,
                          user_update_request_content)
        self._api_response = self._call_zapi('user.update', params=user_update_request_content)

        user_media_update_request_content = {'users': {'userid': self.zabbix_id}}
        self._attach_media_for_update_call(user_media_update_request_content)

        task_logger.debug('Updating user %s with media: %s', self.zabbix_id, user_media_update_request_content)
        self._api_response = self._call_zapi('user.updatemedia', params=user_media_update_request_content)

    def create(self):
        assert not self.zabbix_id, \
            '%s has the zabbix_id already and therefore you should try to update the object, not create it.' % self

        user_object = {}

        self._attach_group_membership(user_object)
        self._attach_media_for_create_call(user_object)
        self._attach_basic_info(user_object)

        user_object['alias'] = self._user.username
        user_object['passwd'] = self._user.__class__.objects.make_random_password(20)  # TODO let the user set it

        task_logger.debug('Creating user: %s', user_object)

        try:
            self._api_response = self._call_zapi('user.create', params=user_object)
        except ZabbixAPIError:
            # TODO perhaps we should ignore race condition errors, or repeat the task?
            # example: ZabbixAPIError: Application error....
            raise
        else:
            self.zabbix_id = self._api_response['userids'][0]

        return self

    def delete(self):
        if not self.zabbix_id:
            self.renew_zabbix_id()
        self.delete_by_id(self._zapi, self.zabbix_id)
        self.zabbix_id = None

    def _prepare_groups(self):
        yielded_owned_dcs = set()
        user_related_dcs = Dc.objects.filter(Q(owner=self._user) | Q(roles__user=self._user))

        for dc_name, group_name, user_id in user_related_dcs.values_list('name', 'roles__name', 'roles__user'):
            if user_id == self._user.id:
                local_group_name = group_name
            elif dc_name not in yielded_owned_dcs:
                local_group_name = ZabbixUserGroupContainer.OWNERS_GROUP
                yielded_owned_dcs.add(dc_name)
            else:
                continue

            qualified_group_name = ZabbixUserGroupContainer.user_group_name_factory(dc_name=dc_name,
                                                                                    local_group_name=local_group_name)
            try:
                yield ZabbixUserGroupContainer.from_zabbix_name(zapi=self._zapi,
                                                                name=qualified_group_name,
                                                                resolve_users=False)
            except RemoteObjectDoesNotExist:
                pass  # We don't create/delete user groups when users are created.

    def prepare_groups(self):
        self.groups = set(self._prepare_groups())

    def _refresh_groups(self, api_response):
        self.groups = set(
            ZabbixUserGroupContainer.from_zabbix_data(self._zapi, group) for group in api_response.get('usrgrps', [])
        )

    def refresh(self):
        params = dict(userids=self.zabbix_id, **self.USER_QUERY_BASE)
        response = self._call_zapi('user.get', params=params)

        if not response:
            raise ObjectManipulationError('{} doesn\'t exit anymore'.format(self))

        self._api_response = response[0]
        self._refresh_groups(self._api_response)
        # TODO refresh media etc

    def update_group_membership(self):
        assert self.zabbix_id, 'A user in zabbix should be first created, then updated. %s has no zabbix_id.' % self
        user_object = self._get_api_request_object_stub()
        self._attach_group_membership(user_object)
        task_logger.debug('Updating user: %s', user_object)
        self._api_response = self._call_zapi('user.update', user_object)

    def _attach_group_membership(self, api_request_object):
        zabbix_ids_of_all_user_groups = [group.zabbix_id for group in self.groups]
        assert self.groups and all(zabbix_ids_of_all_user_groups), \
            'To be able to attach groups (%s) to a user(%s), they all have to be in zabbix first.' % (
                self.groups, self)
        # This cannot be a set because it's serialized to json, which is not supported for sets:
        api_request_object['usrgrps'] = zabbix_ids_of_all_user_groups

    def _prepare_media(self):
        media = []
        for media_type in ZabbixMediaContainer.MEDIAS:
            user_media = getattr(self._user, 'get_alerting_{}'.format(media_type), None)
            if user_media:
                medium = {
                    'mediatypeid': user_media.media_type,
                    'sendto': user_media.sendto,
                    'period': user_media.period,
                    'severity': user_media.severity,
                    'active': self.MEDIA_ENABLED
                }
                media.append(medium)
        return media

    def _attach_media_for_create_call(self, api_request_object):
        api_request_object['user_medias'] = self._prepare_media()

    def _attach_media_for_update_call(self, api_request_object):
        api_request_object['medias'] = self._prepare_media()

    def _attach_basic_info(self, api_request_object):
        api_request_object['name'] = self._user.first_name
        api_request_object['surname'] = self._user.last_name
        # user_object['type']= FIXME self._user.is_superadmin but we miss request

    def _get_api_request_object_stub(self):
        return {'userid': self.zabbix_id}


class ZabbixUserGroupContainer(ZabbixNamedContainer):
    """
    Container class for the Zabbix UserGroup object.
    """
    FRONTEND_ACCESS_ENABLED_WITH_DEFAULT_AUTH = '0'
    FRONTEND_ACCESS_DISABLED = '2'
    USERS_STATUS_ENABLED = 0
    PERMISSION_DENY = 0
    PERMISSION_READ_ONLY = 2
    PERMISSION_READ_WRITE = 3
    QUERY_BASE = frozendict({'selectUsers': ['alias'], 'limit': 1})
    QUERY_WITHOUT_USERS = frozendict({'limit': 1})
    OWNERS_GROUP = '#owner'
    USER_GROUP_NAME_MAX_LENGTH = 64
    RE_NAME_WITH_DC_PREFIX = re.compile(r'^:(?P<dc>.*):(?P<name>.+):$')

    def __init__(self, name, zapi=None):
        super(ZabbixUserGroupContainer, self).__init__(name, zapi=zapi)
        self.users = set()
        self.host_groups = set()
        self.superuser_group = False

    @classmethod
    def user_group_name_factory(cls, dc_name, local_group_name):
        """
        We have to qualify the dc name to prevent name clashing among groups in different datacenters,
        but in the same zabbix.
        """
        name = ':{}:{}:'.format(dc_name, local_group_name)
        if len(name) > cls.USER_GROUP_NAME_MAX_LENGTH:
            raise ValueError('dc_name + group name should have less than 62 chars, '
                             'but they have %d instead: %s %s' % (len(name), dc_name, local_group_name))
        return name

    @classmethod
    def from_zabbix_id(cls, zapi, zabbix_id):
<<<<<<< HEAD
=======
        params = dict(usrgrpids=[zabbix_id], **cls.QUERY_BASE)
        response = cls.call_zapi(zapi, 'usergroup.get', params=params)
>>>>>>> 30bdfcfe

        container_list = cls.from_zabbix_ids(zapi, [zabbix_id])
        if container_list:
            return container_list[0]
        else:
            raise RemoteObjectDoesNotExist

    @classmethod
    def from_zabbix_ids(cls, zapi, zabbix_ids):
        response = zapi.usergroup.get(dict(usrgrpids=zabbix_ids, **cls.QUERY_BASE))
        return [cls.from_zabbix_data(zapi, item) for item in response]

    @classmethod
    def from_zabbix_name(cls, zapi, name, resolve_users=True):
        if resolve_users:
            query = cls.QUERY_BASE
        else:
            query = cls.QUERY_WITHOUT_USERS

        params = dict(search={'name': name}, **query)
        response = cls.call_zapi(zapi, 'usergroup.get', params=params)

        if response:
            return cls.from_zabbix_data(zapi, response[0])
        else:
            raise RemoteObjectDoesNotExist

    @classmethod
    def from_mgmt_data(cls, zapi, group_name, users, accessible_hostgroups=(), superusers=False):
        # I should probably get all existing user ids for user names, and hostgroup ids for hostgroup names
        container = cls(name=group_name, zapi=zapi)
        container.users = {ZabbixUserContainer.from_mgmt_data(zapi, user) for user in users}
        container.host_groups = {ZabbixHostGroupContainer.from_mgmt_data(zapi, hostgroup)
                                 for hostgroup in accessible_hostgroups}  # self._get_or_create_hostgroups
        container.superuser_group = superusers  # FIXME this information is not used anywhere by now

        return container

    @classmethod
    def from_zabbix_data(cls, zapi, zabbix_object):
        container = cls(name=zabbix_object['name'], zapi=zapi)
        container.zabbix_id = zabbix_object['usrgrpid']
        #  container.superuser_group = FIXME cannot determine from this data
        container.users = {ZabbixUserContainer.from_zabbix_data(zapi, userdata) for userdata in
                           zabbix_object.get('users', [])}
        return container

    @classmethod
    def synchronize(cls, zapi, group_name, users, accessible_hostgroups, superusers=False):
        """
        Make sure that in the end, there will be a user group with specified users in zabbix.
        :param group_name: should be the qualified group name (<DC>:<group name>:)
        """
        # TODO synchronization of superadmins should be in the DC settings
        # todo will hosts be added in the next step?
        user_group = ZabbixUserGroupContainer.from_mgmt_data(zapi,
                                                             group_name,
                                                             users,
                                                             accessible_hostgroups,
                                                             superusers)
        try:
            zabbix_user_group = ZabbixUserGroupContainer.from_zabbix_name(zapi, group_name, resolve_users=True)
        except RemoteObjectDoesNotExist:
            # We create it
            user_group.create()
        else:
            # Otherwise we update it
            zabbix_user_group.update_from(user_group)

    @staticmethod
    def delete_by_name(zapi, name):
        # for optimization: z.zapi.usergroup.get({'search': {'name': ":dc_name:*"}, 'searchWildcardsEnabled': True})
        try:
            group = ZabbixUserGroupContainer.from_zabbix_name(zapi, name)
        except RemoteObjectDoesNotExist:
            return
        else:
            group.delete()

    def delete(self):
        task_logger.debug('Going to delete group %s', self.name)
        task_logger.debug('Group.users before: %s', self.users)
        users_to_remove = self.users.copy()  # We have to copy it because group.users will get messed up
        self.remove_users(users_to_remove, delete_users_if_last=True)  # remove all users
        task_logger.debug('Group.users after: %s', self.users)
        self._call_zapi('usergroup.delete', params=[self.zabbix_id])
        self.zabbix_id = None

    def create(self):
        assert not self.zabbix_id, \
            '%s has the zabbix_id already and therefore you should try to update the object, not create it.' % self

        user_group_object = {
            'name': self.name,
            'users_status': self.USERS_STATUS_ENABLED,
            'gui_access': self.FRONTEND_ACCESS_DISABLED,
            'rights': [],
        }

        if self.superuser_group:
            hostgroups_access_permission = self.PERMISSION_READ_WRITE
        else:
            hostgroups_access_permission = self.PERMISSION_READ_ONLY

        for host_group in self.host_groups:
            if not host_group.zabbix_id:
                raise ObjectManipulationError('Host group {} doesn\'t exist in zabbix yet, '
                                              'it has to be created first'.format(host_group.name))

            user_group_object['rights'].append({'permission': hostgroups_access_permission,
                                                'id': host_group.zabbix_id})

        task_logger.debug('Creating usergroup: %s', user_group_object)
        self._api_response = self._call_zapi('usergroup.create', params=user_group_object)
        self.zabbix_id = self._api_response['usrgrpids'][0]

        user_group_object['userids'] = []
        self._refetch_users()
        self._push_current_users()

    def _refresh_users(self, api_response):
        self.users = {
            ZabbixUserContainer.from_zabbix_data(self._zapi, userdata) for userdata in api_response.get('users', [])
        }

    def refresh(self):
        params = dict(usrgrpids=self.zabbix_id, **self.QUERY_BASE)
        response = self._call_zapi('usergroup.get', params=params)

        if not response:
            raise ObjectManipulationError('%s doesn\'t exit anymore'.format(self))

        self._api_response = response[0]
        self._refresh_users(self._api_response)

    def update_superuser_status(self, superuser_group):
        if self.superuser_group != superuser_group:
            self.superuser_group = superuser_group
            self.update_hostgroup_info()  # There is some hostgroup information depending on the superuser status

    def update_hostgroup_info(self):
        task_logger.debug('TODO host group update %s', self.name)
        # TODO

    def update_users(self, user_group):
        task_logger.debug('synchronizing %s', self)
        task_logger.debug('remote_user_group.users %s', self.users)
        task_logger.debug('source_user_group.users %s', user_group.users)
        redundant_users = self.users - user_group.users
        task_logger.debug('redundant_users: %s', redundant_users)
        missing_users = user_group.users - self.users
        task_logger.debug('missing users: %s', missing_users)
        self.remove_users(redundant_users, delete_users_if_last=True)
        self.add_users(missing_users)

    def update_basic_information(self, user_group):
        self.update_superuser_status(user_group.superuser_group)

    def update_from(self, user_group):
        self.update_users(user_group)
        self.update_basic_information(user_group)
        task_logger.debug('todo hostgroups')

    def _refetch_users(self):
        for user in self.users:
            user.renew_zabbix_id()
            user.groups.add(self)
            if not user.zabbix_id:
                try:
                    user.create()
                except ZabbixAPIException:
                    user.renew_zabbix_id()

    def add_users(self, new_users):
        self.users.update(new_users)
        self._refetch_users()
        self._push_current_users()

    def _push_current_users(self):
        self._call_zapi('usergroup.update', params={
            'usrgrpid': self.zabbix_id,
            'userids': [user.zabbix_id for user in self.users]
        })

    def remove_user(self, user, delete_user_if_last=False):
        user.refresh()

        if self not in user.groups:
            task_logger.warn('User is not in the group: %s %s (possible race condition)', self, user.groups)

        if not user.groups - {self} and not delete_user_if_last:
            raise ObjectManipulationError('Cannot remove the last group (%s) '
                                          'without deleting the user %s itself!' % (self, user))

        user.groups -= {self}

        if user.groups:
            user.update_group_membership()
        else:
            user.delete()

    def remove_users(self, redundant_users, delete_users_if_last):  # TODO move
        self.users -= redundant_users
        # Some zabbix users has to be deleted as this is their last group. We have to go the slower way.
        for user in redundant_users:
            self.remove_user(user, delete_user_if_last=delete_users_if_last)
            # TODO create also a faster way of removal for users that has also different groups

    @property
    def name_without_dc_prefix(self):
        return self.RE_NAME_WITH_DC_PREFIX.match(self.name).group('name')

    @property
    def as_mgmt_data(self):
        return {'id': self.zabbix_id, 'name': self.name_without_dc_prefix}


class ZabbixHostGroupContainer(ZabbixNamedContainer):
    """
    Container class for the Zabbix HostGroup object.
    Incomplete, TODO
    """
<<<<<<< HEAD
    RE_NAME_WITH_DC_PREFIX = re.compile(r'^:(?P<dc>.*):(?P<name>.+):$')
    zabbix_id = None
    _api_response = None

    def __init__(self, name, zapi=None):
        super(ZabbixHostGroupContainer, self).__init__(name)
        self._zapi = zapi
=======
    RE_NAME_WITH_DC_PREFIX = re.compile(r'^:(?P<dc>.*):(?P<hostgroup>.+):$')
>>>>>>> 30bdfcfe

    @classmethod
    def from_mgmt_data(cls, name, zapi):
        container = cls(name, zapi)
<<<<<<< HEAD
        container._zapi = zapi
        container.refresh_id()
        return container

    @classmethod
    def from_zabbix_name(cls, zapi, name):
        container = cls.from_mgmt_data(name, zapi)  # FIXME ORDER is not consistent!!!!
        container.refresh_id()
        return container

    @classmethod
    def from_zabbix_ids(cls, zapi, zabbix_ids):
        response = zapi.hostgroup.get(dict(groupids=zabbix_ids))
        return [cls.from_zabbix_data(zapi, item) for item in response]

    @classmethod
    def from_zabbix_data(cls, zapi, zabbix_object):
        container = cls(name=zabbix_object['name'], zapi=zapi)
        container.zabbix_id = zabbix_object['groupid']
=======
        container.refresh()
>>>>>>> 30bdfcfe
        return container

    @staticmethod
    def hostgroup_name_factory(hostgroup_name, dc_name):  # FIXME ORDER is not consistent against usergroup!!!!
        if dc_name is not None:
            name = ':{}:{}:'.format(dc_name, hostgroup_name)
        else:
            name = hostgroup_name

        return name

<<<<<<< HEAD
    def refresh_id(self):
        response = self._zapi.hostgroup.get({'filter': {'name': self.name}})
        if response:
            assert len(response) == 1, 'Hostgroup name => locally generated hostgroup name mapping should be injective'
            self._api_response = response[0]
            self.zabbix_id = self._api_response['groupid']
        else:
            raise RemoteObjectDoesNotExist()
=======
    def refresh(self):
        self._api_response = self._call_zapi('hostgroup.get', params={'filter': {'name': self.name}})
        self.zabbix_id = parse_zabbix_result(self._api_response, 'groupid')
        assert len(self._api_response) == 1, 'Locally generated hostgroup name mapping should be injective'
>>>>>>> 30bdfcfe

    def create(self):
        self._api_response = self._call_zapi('hostgroup.create', params={'name': self.name})
        self.zabbix_id = self._api_response['groupids'][0]

        return self

    @property
    def name_without_dc_prefix(self):
        return self.RE_NAME_WITH_DC_PREFIX.match(self.name).group('name')

    @property
    def as_mgmt_data(self):
        return {'id': self.zabbix_id, 'name': self.name_without_dc_prefix}


class ZabbixMediaContainer(object):
    """
    Container class for the Zabbix HostGroup object.
    """
    SEVERITY_NOT_CLASSIFIED = 0  # TODO move to constants
    SEVERITY_INFORMATION = 1
    SEVERITY_WARNING = 2
    SEVERITY_AVERAGE = 3
    SEVERITY_HIGH = 4
    SEVERITY_DISASTER = 5
    SEVERITIES = (
        SEVERITY_NOT_CLASSIFIED, SEVERITY_INFORMATION, SEVERITY_WARNING, SEVERITY_AVERAGE, SEVERITY_HIGH,
        SEVERITY_DISASTER
    )
    # TODO Time is in UTC and therefore we should adjust this for the user's timezone
    PERIOD_DEFAULT_WORKING_HOURS = '1-5,09:00-18:00'
    PERIOD_DEFAULT = '1-7,00:00-24:00'
    MEDIAS = frozendict({
        'email': 1,
        'phone': 2,
        'xmpp': 3
    })  # todo is this static or is it defined somewhere?

    def __init__(self, media_type, sendto, severities, period):
        self.media_type = media_type
        self.sendto = sendto
        self.severity = self.media_severity_generator(severities)
        self.period = period

    @classmethod
    def media_severity_generator(cls, active_severities):
        """
        :param active_severities: (SEVERITY_WARNING, SEVERITY_HIGH)
        :return: number to be used as input for media.severity
        """
        result = 0
        for severity in active_severities:
            assert severity in cls.SEVERITIES
            result += 2 ** severity
        return result

<<<<<<< HEAD

class ZabbixActionContainer(ZabbixNamedContainer):
    """
    Container for the Zabbix Action object
    Initially it should contain only necessary elements for successfull creation of a Zabbix Action object,
    but it should be easily extensible to accommodate all the customization possibilities of the Zabbix Action.

    Should have:
    - checking of all the fields undefined by us but changed (should warn and  discard action)
      also in the operations
    - conditiontypes should be checked whether they are implemented at our side (if not then discard action)
    - support only evaltype And/Or, discard the others but make them implementable
    - operation steps and durations - do some reasonable defaults and discard action if changed
    - editable: hostgroups, usergroups, optional recovery message, default message,
    """
    _action_creation_attributes = ['name',
                                   'def_longdata',
                                   'def_shortdata',
                                   'eventsource',
                                   'filter',
                                   'operations',
                                   'esc_period',
                                   ]

    _updatable_fields_mapping = {'usergroups': 'operations',   # TODO perhaps reuse for create
                                 'hostgroups': 'filter',
                                 'message_subject': 'def_shortdata',
                                 'message_text': 'def_longdata',
                                 # TODO 'recovery_message_text':'' ...
                                 }

    _filter_attributes = ['evaltype', 'conditions']
    _condition_trigger_problem = {u'conditiontype': 5,
                                  u'operator': 0,
                                  u'value': u'1'}
    _condition_status_not_in_maintenance = {u'conditiontype': 16,
                                            u'operator': 7,
                                            u'value': u''}
    _hostgroups = []
    _usergroups = []
    def_shortdata = u'{TRIGGER.STATUS}: {TRIGGER.NAME}'
    def_longdata = (u'Trigger: {TRIGGER.NAME}\r\n'
                    u'Trigger status: {TRIGGER.STATUS}\r\n'
                    u'Trigger severity: {TRIGGER.SEVERITY}\r\n'
                    u'Trigger URL: {TRIGGER.URL}\r\n\r\n'
                    u'Item values:\r\n\r\n'
                    u'1. {ITEM.NAME1} ({HOST.NAME1}:{ITEM.KEY1}): {ITEM.VALUE1}\r\n'
                    u'2. {ITEM.NAME2} ({HOST.NAME2}:{ITEM.KEY2}): {ITEM.VALUE2}\r\n'
                    u'3. {ITEM.NAME3} ({HOST.NAME3}:{ITEM.KEY3}): {ITEM.VALUE3}\r\n\r\n'
                    u'Original event ID: {EVENT.ID}')
    r_shortdata = ''
    r_longdata = ''
    recovery_msg = 0
    esc_period = 3600
    eventsource = 0
    filter__evaltype = 0
    status = 1

    def __init__(self, name, zapi):
        super(ZabbixActionContainer, self).__init__(name)
        self._zapi = zapi

    @classmethod
    def from_zabbix_data(cls, zapi, api_response_object):
        assert api_response_object
        container = cls(name=api_response_object.pop('name'), zapi=zapi)
        container.zabbix_id = api_response_object.pop('actionid')
        parsing_attributes = list(container._action_creation_attributes)
        parsing_attributes.extend(('r_shortdata', 'r_longdata', 'recovery_msg', 'status'))
        container._api_response = api_response_object
        for attr in api_response_object.keys():
            assert attr in parsing_attributes, \
                "Unexpected attribute in the action.get response: %s" % attr
            setattr(container, attr, api_response_object[attr])

        return container

    @classmethod
    def from_mgmt_data(cls, zapi, name, **creation_attributes):
        container = cls(name=name, zapi=zapi)
        container.set_fields(creation_attributes)
        return container

    def set_fields(self, fields):
        for attr in fields:
            setattr(self, attr, fields[attr])

    @classmethod
    def from_zabbix_name(cls, zapi, name):
        container = cls(name=name, zapi=zapi)
        container.refresh()
        return container

    @property
    def hostgroups(self):
        return [{'conditiontype': 0, 'operator': 0, 'value': str(hostgroup.zabbix_id)
                 } for hostgroup in self._hostgroups]

    @hostgroups.setter
    def hostgroups(self, hostgroup_names):
        self._hostgroups = [ZabbixHostGroupContainer.from_zabbix_name(self._zapi, hostgroup_name)
                            for hostgroup_name in hostgroup_names]

    @property
    def usergroups(self):
        return self._usergroups

    @usergroups.setter
    def usergroups(self, usergroup_names):

        self._usergroups = [ZabbixUserGroupContainer.from_zabbix_name(self._zapi, usergroup_name, resolve_users=False)
                            for usergroup_name in usergroup_names]

    @property
    def filter(self):
        return {attribute: getattr(self, 'filter__%s' % attribute)
                for attribute in self._filter_attributes if hasattr(self, 'filter__%s' % attribute)}

    @filter.setter
    def filter(self, value):
        assert int(value['evaltype']) == self.filter__evaltype, \
            'Incoming evaltype was not expected: %s' % value['evaltype']
        self._hostgroups = ZabbixHostGroupContainer.from_zabbix_ids(
            self._zapi,
            [condition['value'] for condition in value['conditions'] if condition['conditiontype'] == '0']
        )

    @property
    def filter__conditions(self):
        return [self._condition_trigger_problem, self._condition_status_not_in_maintenance] + self.hostgroups

    @property
    def operations(self):
        return [{u'operationtype': 0,
                 u'opmessage': {u'mediatypeid': 0},
                 u'opmessage_grp': [{u'usrgrpid': str(usergroup.zabbix_id)} for usergroup in self.usergroups]}]

    @operations.setter
    def operations(self, value):
        assert len(value) == 1, "1 and only 1 operation is implemented at the moment, but %d were found" % len(value)
        self._usergroups = ZabbixUserGroupContainer.from_zabbix_ids(
            self._zapi,
            [group['usrgrpid'] for group in value[0]['opmessage_grp']]
        )

    @property
    def hostgroups_as_mgmt_data(self):
        return [hostgroup.as_mgmt_data for hostgroup in self._hostgroups]

    @property
    def usergroups_as_mgmt_data(self):
        return [usergroup.as_mgmt_data for usergroup in self._usergroups]

    @property
    def message_subject_as_mgmt_data(self):
        return self.def_shortdata

    @property
    def message_text_as_mgmt_data(self):
        return self.def_longdata

    def _generate_create_request_object(self):
        return {attribute: getattr(self, attribute)
                for attribute in self._action_creation_attributes if hasattr(self, attribute)}

    def _generate_update_request_object(self, update_fields):
        assert self.zabbix_id, 'Cannot update Action without actionid'
        request_object = {
            self._updatable_fields_mapping[attribute]: getattr(self, self._updatable_fields_mapping[attribute]) for
            attribute in update_fields if attribute in self._updatable_fields_mapping
        }
        request_object['actionid'] = self.zabbix_id
        request_object['status'] = 0  # Somewhy this has to be added to the request
        return request_object

    def create(self):
        request_object = self._generate_create_request_object()
        try:
            res = self._zapi.action.create(request_object)
        except ZabbixAPIException as e:
            # noinspection PyProtectedMember
            logger.error('Zabbix API Error in create action(%s): %s', request_object['name'], e)
            return False

        try:
            return res['actionids'][0]
        except (KeyError, IndexError) as e:
            logger.exception(e)
            raise ZabbixError(e)

    def refresh(self):
        response = self._zapi.action.get({'filter': {'name': self.name}})  # todo sanitize the error types

        if len(response) > 0:
            self.zabbix_id = response[0]['actionid']
        else:
            self.zabbix_id = None
        # TODO refresh also all other fields that we get from the query

    def update(self, update_fields):
        self.set_fields(update_fields)

        request_object = self._generate_update_request_object(update_fields)

        try:
            res = self._zapi.action.update(request_object)
        except ZabbixAPIException as e:
            # noinspection PyProtectedMember
            logger.error('Zabbix API Error in update action(%s): %s', request_object['name'], e)
            return False

        try:
            return res['actionids'][0]
        except (KeyError, IndexError) as e:
            logger.exception(e)
            raise ZabbixError(e)

    def exists(self, refresh=True):
        if refresh:
            self.refresh()
        return bool(self.zabbix_id)

    def delete(self):
        return self._zapi.action.delete([self.zabbix_id])  # todo sanitize the error types

    @classmethod
    def delete_by_name(cls, zapi, name):
        # for optimization: z.zapi.usergroup.get({'search': {'name': ":dc_name:*"}, 'searchWildcardsEnabled': True})
        action = cls.from_mgmt_data(zapi, name)

        if not action.exists():
            raise RemoteObjectDoesNotExist
        action.delete()

    @property
    def as_mgmt_data(self):
        # TODO reuse _updatable_fields_mapping to reverse the process
        return {
            mgmt_key: getattr(self, "%s_as_mgmt_data" % mgmt_key) for mgmt_key in self._updatable_fields_mapping.keys()
        }
=======
    @staticmethod
    def get_severity(s):
        return ZabbixAPI.get_severity(s)
>>>>>>> 30bdfcfe
<|MERGE_RESOLUTION|>--- conflicted
+++ resolved
@@ -1423,15 +1423,11 @@
 
     @classmethod
     def from_zabbix_id(cls, zapi, zabbix_id):
-<<<<<<< HEAD
-=======
         params = dict(usrgrpids=[zabbix_id], **cls.QUERY_BASE)
         response = cls.call_zapi(zapi, 'usergroup.get', params=params)
->>>>>>> 30bdfcfe
-
-        container_list = cls.from_zabbix_ids(zapi, [zabbix_id])
-        if container_list:
-            return container_list[0]
+        # TODO refactor to reuse from_zabbix_ids
+        if response:
+            return response[0]
         else:
             raise RemoteObjectDoesNotExist
 
@@ -1650,7 +1646,6 @@
     Container class for the Zabbix HostGroup object.
     Incomplete, TODO
     """
-<<<<<<< HEAD
     RE_NAME_WITH_DC_PREFIX = re.compile(r'^:(?P<dc>.*):(?P<name>.+):$')
     zabbix_id = None
     _api_response = None
@@ -1658,22 +1653,16 @@
     def __init__(self, name, zapi=None):
         super(ZabbixHostGroupContainer, self).__init__(name)
         self._zapi = zapi
-=======
-    RE_NAME_WITH_DC_PREFIX = re.compile(r'^:(?P<dc>.*):(?P<hostgroup>.+):$')
->>>>>>> 30bdfcfe
 
     @classmethod
     def from_mgmt_data(cls, name, zapi):
         container = cls(name, zapi)
-<<<<<<< HEAD
-        container._zapi = zapi
-        container.refresh_id()
+        container.refresh()
         return container
 
     @classmethod
     def from_zabbix_name(cls, zapi, name):
         container = cls.from_mgmt_data(name, zapi)  # FIXME ORDER is not consistent!!!!
-        container.refresh_id()
         return container
 
     @classmethod
@@ -1685,10 +1674,8 @@
     def from_zabbix_data(cls, zapi, zabbix_object):
         container = cls(name=zabbix_object['name'], zapi=zapi)
         container.zabbix_id = zabbix_object['groupid']
-=======
-        container.refresh()
->>>>>>> 30bdfcfe
         return container
+
 
     @staticmethod
     def hostgroup_name_factory(hostgroup_name, dc_name):  # FIXME ORDER is not consistent against usergroup!!!!
@@ -1699,21 +1686,12 @@
 
         return name
 
-<<<<<<< HEAD
-    def refresh_id(self):
-        response = self._zapi.hostgroup.get({'filter': {'name': self.name}})
-        if response:
-            assert len(response) == 1, 'Hostgroup name => locally generated hostgroup name mapping should be injective'
-            self._api_response = response[0]
-            self.zabbix_id = self._api_response['groupid']
-        else:
-            raise RemoteObjectDoesNotExist()
-=======
     def refresh(self):
         self._api_response = self._call_zapi('hostgroup.get', params={'filter': {'name': self.name}})
         self.zabbix_id = parse_zabbix_result(self._api_response, 'groupid')
         assert len(self._api_response) == 1, 'Locally generated hostgroup name mapping should be injective'
->>>>>>> 30bdfcfe
+
+    refresh_id = refresh  # FIXME merge
 
     def create(self):
         self._api_response = self._call_zapi('hostgroup.create', params={'name': self.name})
@@ -1771,7 +1749,10 @@
             result += 2 ** severity
         return result
 
-<<<<<<< HEAD
+    @staticmethod
+    def get_severity(s):
+        return ZabbixAPI.get_severity(s)
+
 
 class ZabbixActionContainer(ZabbixNamedContainer):
     """
@@ -2011,9 +1992,4 @@
         # TODO reuse _updatable_fields_mapping to reverse the process
         return {
             mgmt_key: getattr(self, "%s_as_mgmt_data" % mgmt_key) for mgmt_key in self._updatable_fields_mapping.keys()
-        }
-=======
-    @staticmethod
-    def get_severity(s):
-        return ZabbixAPI.get_severity(s)
->>>>>>> 30bdfcfe
+        }