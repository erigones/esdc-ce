--- conflicted
+++ resolved
@@ -423,14 +423,9 @@
             else:
                 continue
 
-<<<<<<< HEAD
             # If not even the ~global~ hostgroup exists, we are free to create a ~local~ hostgroup.
-            gids.add(ZabbixHostGroupContainer(qualified_hostgroup_name, zapi=self.zapi).create().zabbix_id)
-=======
-            #  If not even the ~global~ hostgroup exists, we are free to create a ~local~ hostgroup.
             new_hostgroup = self._create_hostgroup(qualified_hostgroup_name)
             gids.add(new_hostgroup.zabbix_id)
->>>>>>> b6e91cd1
 
         return gids
 
@@ -928,13 +923,6 @@
         return self.zapi.hostgroup.get({
             'output': ['name', 'groupid']
         })
-
-<<<<<<< HEAD
-        try:
-            return res
-        except (KeyError, IndexError) as e:
-            logger.exception(e)
-            raise ZabbixError(e)
 
     @staticmethod
     def event_status(value):
@@ -1084,8 +1072,6 @@
                 'url': trigger['url'],
             }
 
-=======
->>>>>>> b6e91cd1
 
 class ZabbixNamedContainer(object):
     """
@@ -1647,16 +1633,9 @@
         assert len(self._api_response) == 1, 'Locally generated hostgroup name mapping should be injective'
 
     def create(self):
-<<<<<<< HEAD
-        response = self._zapi.hostgroup.create({
-            'name': self.name,
-        })
-        self.zabbix_id = response['groupids'][0]
-=======
         self._api_response = self._call_zapi('hostgroup.create', params={'name': self.name})
         self.zabbix_id = self._api_response['groupids'][0]
 
->>>>>>> b6e91cd1
         return self
 
 
