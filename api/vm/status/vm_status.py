from logging import getLogger

from django.conf import settings

from que.tasks import execute
from que.utils import task_id_from_request
from vms.models import Vm
from api.api_views import APIView
from api.exceptions import (PermissionDenied, VmIsNotOperational, NodeIsNotOperational, PreconditionRequired,
                            ExpectationFailed)
from api.task.response import SuccessTaskResponse, FailureTaskResponse, TaskResponse
from api.vm.utils import get_vms, get_vm
from api.vm.messages import (LOG_STATUS_GET, LOG_START, LOG_START_ISO, LOG_START_UPDATE, LOG_START_UPDATE_ISO,
                             LOG_STOP, LOG_STOP_FORCE, LOG_REBOOT, LOG_REBOOT_FORCE, LOG_REBOOT_UPDATE, LOG_STOP_UPDATE,
                             LOG_REBOOT_FORCE_UPDATE, LOG_STOP_FORCE_UPDATE)
from api.vm.status.tasks import vm_status_changed
from api.vm.status.serializers import (VmStatusSerializer, VmStatusActionIsoSerializer, VmStatusFreezeSerializer,
                                       VmStatusUpdateJSONSerializer, VmStatusStopSerializer)

logger = getLogger(__name__)


class VmStatus(APIView):
    """
    api.vm.status.views.vm_status
    """
    order_by_default = order_by_fields = ('hostname',)
    detail = ''
    actions = ('start', 'stop', 'reboot', 'current')
    statuses = (Vm.RUNNING, Vm.STOPPED, Vm.STOPPING, Vm.FROZEN)

    def __init__(self, request, hostname_or_uuid, action, data):
        super(VmStatus, self).__init__(request)
        self.hostname_or_uuid = hostname_or_uuid
        self.action = action
        self.data = data

        if hostname_or_uuid:
            self.vm = get_vm(request, hostname_or_uuid, exists_ok=True, noexists_fail=True, sr=('node', 'owner'))
        else:
            self.vm = get_vms(request, sr=('node', 'owner'), order_by=self.order_by)

    @property
    def zonecfg(self):
        """SmartOS VM zone configuration. Called after VM is created."""
        cfg = 'add fs;set dir=%s;set special=/iso;set type=lofs;add options [ro,nodevices];end' % settings.VMS_ISO_DIR
        return "zonecfg -z %s '%s' >/dev/null 2>/dev/null" % (self.vm.uuid, cfg)

    @property
    def apiview(self):
        return {'view': 'vm_status', 'method': self.request.method, 'action': self.action, 'hostname': self.vm.hostname}

<<<<<<< HEAD
    def _add_update_cmd(self, orig_cmd, os_cmd_allowed=False, pre_cmd=''):
        from api.vm.base.vm_manage import VmManage
        vm = self.vm
        json_update, os_cmd = VmManage.fix_update(vm.json_update())

        if os_cmd:
            if os_cmd_allowed:
                VmManage.validate_update(vm, json_update, os_cmd)
            else:  # Dangerous, explicit update needed
                # TODO: fix in gui
                raise PreconditionRequired('VM must be updated first')
        else:
            os_cmd = ''

        stdin = json_update.dump()
        logger.info('VM % is going to be updated with json """%s"""', vm, stdin)
        update_cmd = 'vmadm update %s >&2; e=$?; vmadm get %s 2>/dev/null; ' % (vm.uuid, vm.uuid)
        cmd = os_cmd + update_cmd + orig_cmd + '; exit $e'

        if pre_cmd:
            cmd = pre_cmd + ' && ' + cmd

        return cmd, stdin

    def _action_cmd(self, action, force=False):
=======
    def _action_cmd(self, action, force=False, timeout=None):
>>>>>>> d3d88a40
        cmd = 'vmadm %s %s' % (action, self.vm.uuid)
        if force:
            cmd += ' -F'
        elif timeout:
            cmd += ' -t %s' % timeout
        return cmd

    def _start_cmd(self, iso=None, iso2=None, once=False):
        vm = self.vm
        cmd = ['vmadm start %(uuid)s']

        if iso:
            self.detail = 'cdimage=%s' % iso.name
            cmd_dict = {
                'uuid': vm.uuid,
                'iso_path': '/%s/%s/root/iso' % (vm.zpool, vm.uuid),
                'iso_dir': settings.VMS_ISO_DIR,
                'iso_name': iso.name,
                'zonecfg': self.zonecfg,
            }
            touch = '%(zonecfg)s; mkdir -p "%(iso_path)s"; test -f "%(iso_dir)s/%(iso_name)s" && ' \
                    'touch %(iso_path)s/%(iso_name)s || (rm -f %(iso_path)s/%(iso_name)s; ' \
                    'echo "ISO image %(iso_name)s is not available on compute node" >&2; exit 9) &&'

            if once:
                cmd.append('order=c,once=d cdrom=/iso/%(iso_name)s,ide')
                vm.last_cdimage = None
            else:
                cmd.append('order=d cdrom=/iso/%(iso_name)s,ide')
                vm.last_cdimage = iso.name

            if iso2:
                self.detail += ' cdimage2=%s' % iso2.name
                cmd_dict['iso2_name'] = iso2.name
                touch += '(test -f "%(iso_dir)s/%(iso2_name)s" && ' \
                         'touch %(iso_path)s/%(iso2_name)s || rm -f %(iso_path)s/%(iso2_name)s) >/dev/null 2>/dev/null;'
                cmd.append('cdrom=/iso/%(iso2_name)s,ide')

            cmd.insert(0, touch)

        else:
            cmd_dict = {'uuid': vm.uuid}
            cmd.append('order=c')
            vm.last_cdimage = None

        return ' '.join(cmd) % cmd_dict

    def get_current_status(self, force_change=False):
        """Get current VM status"""
        request, vm = self.request, self.vm

        if vm.node.status not in vm.node.STATUS_OPERATIONAL:
            raise NodeIsNotOperational

        apiview = self.apiview
        msg = LOG_STATUS_GET
        cmd = 'vmadm list -p -H -o state uuid=' + vm.uuid
        meta = {
            'output': {'returncode': 'returncode', 'stdout': 'stdout', 'stderr': 'stderr', 'hostname': vm.hostname},
            'msg': msg,
            'vm_uuid': vm.uuid,
            'apiview': apiview,
            'last_status': vm.status,
        }
        callback = (
            'api.vm.status.tasks.vm_status_current_cb',
            {'vm_uuid': vm.uuid, 'force_change': force_change}
        )

        tid, err = execute(request, vm.owner.id, cmd, meta=meta, callback=callback, queue=vm.node.fast_queue,
                           nolog=True)

        if err:
            return FailureTaskResponse(request, err, vm=vm)
        else:
            return TaskResponse(request, tid, vm=vm, api_view=apiview, data=self.data)  # No msg

    def get(self, many=False):
        request, vm = self.request, self.vm

        if many or not self.hostname_or_uuid:
            if vm:
                res = VmStatusSerializer(vm, many=True).data
            else:
                res = []
            return SuccessTaskResponse(request, res)

        if self.action == 'current':
            if vm.status not in (Vm.RUNNING, Vm.STOPPED, Vm.STOPPING, Vm.ERROR):
                raise VmIsNotOperational

            return self.get_current_status()

        else:
            ser = VmStatusSerializer(vm)
            return SuccessTaskResponse(request, ser.data, vm=vm)

    def put(self):
        request, vm, action = self.request, self.vm, self.action

        # Cannot change status unless the VM is created on node
        if vm.status not in self.statuses and action != 'current':
            raise VmIsNotOperational

        if action not in self.actions:
            raise ExpectationFailed('Bad action')

        apiview = self.apiview
        f_ser = VmStatusFreezeSerializer(data=self.data)

        if f_ser.is_valid():
            freeze = apiview['freeze'] = f_ser.data['freeze']
            unfreeze = apiview['unfreeze'] = f_ser.data['unfreeze']
        else:
            return FailureTaskResponse(request, f_ser.errors, vm=vm)

        if ((action == 'start' and vm.status == Vm.STOPPED and not freeze) or
                (action == 'reboot' and vm.status == Vm.RUNNING and not freeze) or
                (action == 'stop' and vm.status in (Vm.STOPPING, Vm.RUNNING))):
            pass

        elif action == 'stop' and vm.status == Vm.STOPPED and freeze:
            if not request.user.is_admin(request):
                raise PermissionDenied

            tid = task_id_from_request(request, owner_id=vm.owner.id, dummy=True)
            vm_status_changed(tid, vm, vm.FROZEN, save_state=True)
            res = {'message': 'VM %s is already stopped. Changing status to frozen.' % vm.hostname}

            return SuccessTaskResponse(request, res, task_id=tid, vm=vm)

        elif action == 'stop' and vm.status == Vm.FROZEN and unfreeze:
            if not request.user.is_admin(request):
                raise PermissionDenied

            tid = task_id_from_request(request, owner_id=vm.owner.id, dummy=True)
            vm_status_changed(tid, vm, vm.STOPPED, save_state=True)
            res = {'message': 'Removing frozen status for VM %s.' % vm.hostname}

            return SuccessTaskResponse(request, res, task_id=tid, vm=vm)

        elif action == 'current':
            # for PUT /current/ action user needs to be SuperAdmin
            # since this operation will forcibly change whatever status a VM has in the DB
            if not request.user.is_super_admin(request):
                raise PermissionDenied

            force = self.data.get('force', False)

            if not force:
                raise PreconditionRequired('Force parameter must be used!')

            return self.get_current_status(force_change=force)

        else:
            raise ExpectationFailed('Bad action')

        dc_settings = request.dc.settings

        if action in ('stop', 'reboot') and vm.uuid in dc_settings.VMS_NO_SHUTDOWN:
            raise PreconditionRequired('Internal VM can\'t be stopped')

        lock = 'vm_status vm:%s' % vm.uuid
        stdin = None
        apiview['update'] = False
        transition_to_stopping = False

        # The update parameter is used by all actions (start, stop, reboot)
        ser_update = VmStatusUpdateJSONSerializer(data=self.data)

        if not ser_update.is_valid():
            return FailureTaskResponse(request, ser_update.errors, vm=vm)

        if vm.json_changed():
            apiview['update'] = ser_update.data['update']
            logger.info('VM %s json != json_active', vm)

            if not apiview['update']:
                logger.info('VM %s json_active update disabled', vm)

        if action == 'start':
            ser = VmStatusActionIsoSerializer(request, vm, data=self.data)

            if not ser.is_valid():
                return FailureTaskResponse(request, ser.errors, vm=vm)

            if ser.data and ser.iso:
                if not request.user.is_admin(request) and vm.is_installed() and \
                        (ser.iso.name != dc_settings.VMS_ISO_RESCUECD):
                    raise PreconditionRequired('VM is not installed')

                msg = LOG_START_ISO
                iso = ser.iso
                cmd = self._start_cmd(iso=iso, iso2=ser.iso2, once=ser.data['cdimage_once'])
            else:
                msg = LOG_START
                iso = None
                cmd = self._start_cmd()

            if apiview['update']:
                cmd, stdin = self._add_update_cmd(cmd, os_cmd_allowed=False)

                if iso:
                    msg = LOG_START_UPDATE_ISO
                else:
                    msg = LOG_START_UPDATE

        else:
            apiview['force'] = ForceSerializer(data=self.data, default=False).is_true()

            if apiview['update']:
                # This will always perform a vmadm stop command, followed by a vmadm update command and optionally
                # followed by a vmadm start command (reboot)
                pre_cmd = self._action_cmd('stop', force=apiview['force'])

                if action == 'reboot':
                    if apiview['force']:
                        msg = LOG_REBOOT_FORCE_UPDATE
                    else:
                        msg = LOG_REBOOT_UPDATE

                    post_cmd = self._action_cmd('start')
                else:
                    if apiview['force']:
                        msg = LOG_STOP_FORCE_UPDATE
                    else:
                        msg = LOG_STOP_UPDATE

<<<<<<< HEAD
                    post_cmd = ''
=======
        else:
            ser_stop_reboot = VmStatusStopSerializer(request, vm, data=self.data)

            if not ser_stop_reboot.is_valid():
                return FailureTaskResponse(request, ser_stop_reboot.errors, vm=vm)

            force = ser_stop_reboot.data['force']
            timeout = ser_stop_reboot.data['timeout']
            cmd = self._action_cmd(action, force=force, timeout=timeout)
>>>>>>> d3d88a40

                cmd, stdin = self._add_update_cmd(post_cmd, os_cmd_allowed=True, pre_cmd=pre_cmd)
            else:
                cmd = self._action_cmd(action, force=apiview['force'])

                if apiview['force']:
                    if action == 'reboot':
                        msg = LOG_REBOOT_FORCE
                    else:
                        lock += ' force'
                        msg = LOG_STOP_FORCE
                else:
                    if action == 'reboot':
                        msg = LOG_REBOOT
                    else:
                        msg = LOG_STOP

            if vm.status == Vm.STOPPING:
                if apiview['update']:
                    raise PreconditionRequired('Cannot perform update while VM is stopping')
                if not apiview['force']:
                    raise VmIsNotOperational('VM is already stopping; try to use force')
            else:
                transition_to_stopping = True

        meta = {
            'output': {'returncode': 'returncode', 'stderr': 'message', 'stdout': 'json'},
            'replace_stderr': ((vm.uuid, vm.hostname),),
            'detail': self.detail,
            'msg': msg,
            'vm_uuid': vm.uuid,
            'apiview': apiview,
            'last_status': vm.status,
        }
        callback = ('api.vm.status.tasks.vm_status_cb', {'vm_uuid': vm.uuid})

        tid, err = execute(request, vm.owner.id, cmd, stdin=stdin, meta=meta,
                           lock=lock, callback=callback, queue=vm.node.fast_queue)

        if err:
            return FailureTaskResponse(request, err, vm=vm)
        else:
            if transition_to_stopping:
                vm.save_status(Vm.STOPPING)

            return TaskResponse(request, tid, msg=msg, vm=vm, api_view=apiview, detail=self.detail, data=self.data,
                                api_data={'status': vm.status, 'status_display': vm.status_display()})<|MERGE_RESOLUTION|>--- conflicted
+++ resolved
@@ -50,7 +50,6 @@
     def apiview(self):
         return {'view': 'vm_status', 'method': self.request.method, 'action': self.action, 'hostname': self.vm.hostname}
 
-<<<<<<< HEAD
     def _add_update_cmd(self, orig_cmd, os_cmd_allowed=False, pre_cmd=''):
         from api.vm.base.vm_manage import VmManage
         vm = self.vm
@@ -75,10 +74,7 @@
 
         return cmd, stdin
 
-    def _action_cmd(self, action, force=False):
-=======
     def _action_cmd(self, action, force=False, timeout=None):
->>>>>>> d3d88a40
         cmd = 'vmadm %s %s' % (action, self.vm.uuid)
         if force:
             cmd += ' -F'
@@ -287,45 +283,43 @@
                     msg = LOG_START_UPDATE
 
         else:
-            apiview['force'] = ForceSerializer(data=self.data, default=False).is_true()
-
-            if apiview['update']:
+            ser_stop_reboot = VmStatusStopSerializer(request, vm, data=self.data)
+
+            if not ser_stop_reboot.is_valid():
+                return FailureTaskResponse(request, ser_stop_reboot.errors, vm=vm)
+
+            timeout = ser_stop_reboot.data['timeout']
+            force = apiview['force']
+            update = apiview['update']
+
+            if not apiview['force']:
+                apiview['timeout'] = timeout
+
+            if update:
                 # This will always perform a vmadm stop command, followed by a vmadm update command and optionally
                 # followed by a vmadm start command (reboot)
-                pre_cmd = self._action_cmd('stop', force=apiview['force'])
+                pre_cmd = self._action_cmd('stop', force=force, timeout=timeout)
 
                 if action == 'reboot':
-                    if apiview['force']:
+                    if force:
                         msg = LOG_REBOOT_FORCE_UPDATE
                     else:
                         msg = LOG_REBOOT_UPDATE
 
                     post_cmd = self._action_cmd('start')
                 else:
-                    if apiview['force']:
+                    if force:
                         msg = LOG_STOP_FORCE_UPDATE
                     else:
                         msg = LOG_STOP_UPDATE
 
-<<<<<<< HEAD
                     post_cmd = ''
-=======
-        else:
-            ser_stop_reboot = VmStatusStopSerializer(request, vm, data=self.data)
-
-            if not ser_stop_reboot.is_valid():
-                return FailureTaskResponse(request, ser_stop_reboot.errors, vm=vm)
-
-            force = ser_stop_reboot.data['force']
-            timeout = ser_stop_reboot.data['timeout']
-            cmd = self._action_cmd(action, force=force, timeout=timeout)
->>>>>>> d3d88a40
 
                 cmd, stdin = self._add_update_cmd(post_cmd, os_cmd_allowed=True, pre_cmd=pre_cmd)
             else:
-                cmd = self._action_cmd(action, force=apiview['force'])
-
-                if apiview['force']:
+                cmd = self._action_cmd(action, force=force, timeout=timeout)
+
+                if force:
                     if action == 'reboot':
                         msg = LOG_REBOOT_FORCE
                     else:
@@ -338,9 +332,9 @@
                         msg = LOG_STOP
 
             if vm.status == Vm.STOPPING:
-                if apiview['update']:
+                if update:
                     raise PreconditionRequired('Cannot perform update while VM is stopping')
-                if not apiview['force']:
+                if not force:
                     raise VmIsNotOperational('VM is already stopping; try to use force')
             else:
                 transition_to_stopping = True
