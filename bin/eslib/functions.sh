#!/usr/bin/env bash
#
# functions.sh - Erigones common functions library
#

###############################################################
# Globals
###############################################################
#
# Paths
export ERIGONES_HOME=${ERIGONES_HOME:-"/opt/erigones"}
export PYTHONPATH=${PYTHONPATH:-"${ERIGONES_HOME}:${ERIGONES_HOME}/envs/lib/python2.7/site-packages"}
export PATH="${ERIGONES_HOME}/bin:/opt/local/bin:/opt/local/sbin:/opt/local/gcc49/bin:/usr/local/bin:/usr/local/sbin:/usr/bin:/usr/sbin:/bin:/sbin"

# Exit codes
declare -ri _ERR_INPUT=1
declare -ri _ERR_UNKNOWN=99

#
# Global variables
declare -A LOCKS
declare -i LOCK_MAX_WAIT=30
declare -r SERVICE_DIR="/opt/custom/smf"
declare -r SNAPSHOT_MOUNT_DIR="checkpoints"
# shellcheck disable=SC2034
declare -r UPGRADE_DIR="/opt/upgrade"

#
# Binaries
ZFS=${ZFS:-"/usr/sbin/zfs"}
SSH=${SSH:-"/usr/bin/ssh"}
GZIP=${GZIP:-"/usr/bin/gzip"}
BZIP2=${BZIP2:-"/usr/bin/bzip2"}
DIGEST=${DIGEST:-"/usr/bin/digest -a sha1"}
DATE=${DATE:-"/usr/bin/date"}
STAT=${STAT:-"/usr/bin/stat"}
RM=${RM:-"/usr/bin/rm"}
CAT=${CAT:-"/usr/bin/cat"}
AWK=${AWK:-"/usr/bin/awk"}
SED=${SED:-"/usr/bin/sed"}
MKDIR=${MKDIR:-"/usr/bin/mkdir -p"}
MBUFFER=${MBUFFER:-"${ERIGONES_HOME}/bin/mbuffer"}
JSON=${JSON:-"/usr/bin/json"}
SVCS=${SVCS:-"/usr/bin/svcs"}
SVCADM=${SVCADM:-"/usr/sbin/svcadm"}
SVCCFG=${SVCCFG:-"/usr/sbin/svccfg"}
ZONEADM=${ZONEADM:-"/usr/sbin/zoneadm"}
ZONECFG=${ZONECFG:-"/usr/sbin/zonecfg"}
VMADM=${VMADM:-"/usr/sbin/vmadm"}
IMGADM=${IMGADM:-"/usr/sbin/imgadm"}
MOUNT="${MOUNT:-"/usr/sbin/mount"}"
UMOUNT="${UMOUNT:-"/usr/sbin/umount"}"
BC=${BC:-"/usr/bin/bc"}
SOCAT=${SOCAT:-"/usr/bin/socat"}
QMP=${QMP:-"${ERIGONES_HOME}/bin/qmp-client"}
QGA=${QGA:-"${ERIGONES_HOME}/bin/qga-client"}
QGA_SNAPSHOT=${QGA_SNAPSHOT:-"${ERIGONES_HOME}/bin/qga-snapshot"}
NODE=${NODE:-"/usr/node/bin/node"}
BEADM=${BEADM:-"/usr/sbin/beadm"}
RSYNC=${RSYNC:-"/usr/bin/rsync"}
CURL=${CURL:-"/opt/local/bin/curl"}
LOFIADM=${LOFIADM:-"/usr/sbin/lofiadm"}
TAR=${TAR:-"/usr/bin/tar"}
DD=${DD:-"/usr/bin/dd"}
FSTYP=${FSTYP:-"/usr/sbin/fstyp"}

###############################################################
# Arguments passed to ssh
###############################################################
SSH_ARGS=${SSH_ARGS:-"\
-c chacha20-poly1305@openssh.com \
-o BatchMode=yes \
-o StrictHostKeyChecking=no \
-o GSSAPIKeyExchange=no \
-o GSSAPIAuthentication=no \
-o ControlMaster=auto \
-o ControlPath=~/.ssh/master-%r@%h:%p \
-o ControlPersist=2m \
"}

###############################################################
# Arguments passed to mbuffer
###############################################################
MBUFFER_ARGS=${MBUFFER_ARGS:-"-s 128k -m 128M -q -v0 -e -W 300 "}


###############################################################
# General helper functions
###############################################################

die() {
	local exit_code=$1
	shift
	local msg=$*

	[[ -n "${msg}" ]] && echo "ERROR: ${msg}" 1>&2
	[[ -z "${exit_code}" ]] && exit_code=${_ERR_UNKNOWN}

	exit "${exit_code}"
}

printmsg() {
	echo "*** $* ***"
}

get_hostname() {
	hostname
}

get_timestamp() {
	${DATE} '+%s'
}

get_timestamp_ns() {
	${DATE} '+%s%N'
}

checksum() {
	local filename="$1"

	${DIGEST} "${filename}"
}

get_file_size() {
	local filename="$1"

	${STAT} --format='%s' "${filename}"
}

startswith() {
	local string="$1"
	local start="$2"

	[[ "${string}" == "${start}"* ]]
}

trim() {
	local string="$1"

	string="${string#"${string%%[![:space:]]*}"}"
	string="${string%"${string##*[![:space:]]}"}"

	echo -n "${string}"
}

join() {
	local separator="$1"
	shift
	local -a array=("$@")

	regex="$(printf "${separator}%s" "${array[@]}")"
	regex="${regex:${#separator}}" # remove leading separator

	echo "${regex}"
}

run_ssh() {
	# shellcheck disable=SC2086
	${SSH} ${SSH_ARGS} "$@"
}

test_ssh() {
	local host="$1"
	local user="${2:-"root"}"

	run_ssh -o ConnectTimeout=10 "${user}@${host}" "true" &> /dev/null
}

test_ssh_hostname() {
	local host="$1"
	local user="${2:-"root"}"

	run_ssh -o ConnectTimeout=10 "${user}@${host}" "hostname"
}

run_mbuffer() {
	# shellcheck disable=SC2086
	${MBUFFER} ${MBUFFER_ARGS} "$@"
}

calculate() {
	local math_expr="${1}"

	echo "${math_expr}" | "${BC}"
}

round() {
	local number="${1}"
	local -i places="${2:-0}"

	printf "%.${places}f" "${number}"
}

umount_path() {
	local _path="${1}"

	if ${MOUNT} | grep -q "${_path} "; then
		${UMOUNT} "${_path}"
	fi
}

lofi_add() {
	local file="${1}"

	# loopmount file
	# returns lofi device name
	${LOFIADM} -a "${file}"
}

lofi_remove() {
	local lofi_dev="${1}"

	# remove lofi device if exists
	if [[ -a "${lofi_dev}" ]]; then
		${LOFIADM} -d "${lofi_dev}"
	fi
}

base64_encode() {
	local str="${1}"

	printf "%s" "${str}" | python -m base64 -e -
}

base64_decode() {
	local str="${1}"

	printf "%s" "${str}" | python -m base64 -d -
}


###############################################################
# Validators (motto: die as soon as possible)
###############################################################

validate_uuid() {  
	local uuid="$1"
	local re_uuid='^[0-9a-f]{8}-[0-9a-f]{4}-[0-9a-f]{4}-[0-9a-f]{4}-[0-9a-f]{12}$'

	[[ "${#uuid}" == "36" && "${uuid}" =~ ${re_uuid} ]] && return 0

	die ${_ERR_INPUT} "Invalid uuid"
}

validate_ascii() {
	local str="$1"
	local err="$2"
	local re_ascii='^[0-9a-zA-Z:_\.-]+$'

	[[ -n "${str}" && "${str}" =~ ${re_ascii} ]] || die ${_ERR_INPUT} "${err}"
}

validate_int() {
	local val="$1"
	local err="$2"
	local re_int='^[0-9]+$'

	[[ -n "${val}" && "${val}" =~ ${re_int} ]] || die ${_ERR_INPUT} "${err}"
}

assert_safe_zone_path() {
	local zoneroot="$1"
	local target="$2"
	local options="${3:-"{}"}"

	${NODE} -e "require('/usr/vm/node_modules/utils.js').assertSafeZonePath('${zoneroot}', '${target}', ${options})"
}


###############################################################
# ZFS helper functions
###############################################################

_zfs_snap() {
	local snapshot="$1"
	local metadata="${2:-"null"}"
	local fsfreeze="${3:-}"  # path to QA socket
	local -i rc

	if [[ -z "${fsfreeze}" ]]; then
		if [[ "${metadata}" == "null" ]]; then
			${ZFS} snapshot "${snapshot}"
		else
			${ZFS} snapshot -o "${metadata}" "${snapshot}"
		fi
	else
		if [[ "${metadata}" == "null" ]]; then
			${QGA_SNAPSHOT} "${fsfreeze}" "${snapshot}"
		else
			${QGA_SNAPSHOT} "${fsfreeze}" "${snapshot}" "${metadata}"
		fi
	fi
}

_zfs_destroy() {
	local item="$1"
	local force="${2:-}"

	if [[ "${force}" == "true" ]]; then
		${ZFS} destroy -rRf "${item}"
	else
		${ZFS} destroy "${item}"
	fi
}

_zfs_destroy_snapshots() {
	local dataset="$1"

	${ZFS} destroy "${dataset}@%"
}

_zfs_rollback() {
	local snapshot="$1"

	${ZFS} rollback -r "${snapshot}"
}

_zfs_send_size() {
	local snapshot_target="$1"  # last (target) dataset@snapshot
	local snapshot_source="${2:-}"  # previous (source) snapshot without dataset

	if [[ -z "${snapshot_source}" ]]; then
		# shellcheck disable=SC2016
		${ZFS} send -Pnv "${snapshot_target}" 2>&1 | tail -n 1 | "${AWK}" '{ print $2 }'
	else
		# shellcheck disable=SC2016
		${ZFS} send -Pnvi "${snapshot_source}" "${snapshot_target}" 2>&1 | tail -n 1 | "${AWK}" '{ print $2 }'
	fi
}

_zfs_send() {
	local snapshot="$1"

	${ZFS} send "${snapshot}"
}

_zfs_send_incr() {
	local snapshot1="$1"
	local snapshot2="$2"

	${ZFS} send -i "${snapshot1}" "${snapshot2}"
}

_zfs_recv() {
	local dataset="$1"
	local force="${2:-}"

	if [[ "${force}" == "true" ]]; then
		${ZFS} receive -F "${dataset}"
	else
		${ZFS} receive "${dataset}"
	fi
}

_zfs_snapshot_exists() {
	local snapshot="$1"

	"${ZFS}" list -t snapshot -o name "${snapshot}"
}

_zfs_dataset_exists() {
	local dataset="$1"

	"${ZFS}" list -o name "${dataset}"
}

_zfs_dataset_property() {
	local dataset="$1"
	local property="$2"

	${ZFS} get -H -p -o value "${property}" "${dataset}"
}

_zfs_set_dataset_property() {
	local dataset="$1"
	local name="$2"
	local value="$3"

	${ZFS} set "${name}"="${value}" "${dataset}"
}

_zfs_set_dataset_property_children() {
	local dataset="$1"
	local name="$2"
	local value="$3"
	local ds

	# shellcheck disable=SC2162
	${ZFS} list -H -p -o name -t filesystem,volume -r "${dataset}" | while read ds; do
		[[ "${ds}" == "${dataset}" ]] && continue

		_zfs_set_dataset_property "${ds}" "${name}" "${value}"
	done
}

_zfs_clear_dataset_property() {
	local dataset="$1"
	local name="$2"

	${ZFS} inherit "${name}" "${dataset}"
}

_zfs_dataset_properties() {
	local dataset="$1"
	local properties="$2"

	${ZFS} get -H -p -o property,value "${properties}" "${dataset}"
}

_zfs_list_snapshots() {
	local dataset="$1"
	local properties="${2-"name"}"

	${ZFS} list -t snapshot -H -p -o "${properties}" -r -d 1 "${dataset}"
}

_zfs_list_snapshots_zpool() {
	local pool="$1"
	local properties="${2-"name"}"

	${ZFS} list -t snapshot -H -p -o "${properties}" -r "${pool}"
}

_zfs_dataset_rename() {
	local cur_dataset="$1"
	local new_dataset="$2"
	local set_zoned="${3:-}"
	local -i rc

	${ZFS} rename -f "${cur_dataset}" "${new_dataset}"
	rc=$?

	if [[ ${rc} -eq 0 && "${set_zoned}" == "true" ]]; then
		_zfs_set_dataset_property "${new_dataset}" zoned on
	fi

	return ${rc}
}

_zfs_dataset_create() {
	local dataset="$1"
	local ds_type="$2"  # filesystem or volsize
	shift 2
	local -a properties=("$@")
	local -a params=()
	local prop

	for prop in "${properties[@]}"; do
		params+=("-o")
		params+=("${prop}")
	done

	if [[ ${ds_type} == "filesystem" ]]; then
		# shellcheck disable=SC2086
		${ZFS} create ${params[*]} "${dataset}"
	else
		# shellcheck disable=SC2086
		${ZFS} create ${params[*]} -V "${ds_type}" "${dataset}"
	fi
}

_zfs_rename_children() {
	local src_dataset="$1"
	local dst_dataset="$2"
	local set_zoned="${3:-}"
	local ds
	local ds_child

	# shellcheck disable=SC2162
	${ZFS} list -H -p -o name -t filesystem,volume -r "${src_dataset}" | while read ds; do
		[[ "${ds}" == "${src_dataset}" ]] && continue

		ds_child="${ds#$src_dataset}"  # the expression will strip the src_dataset from the beginning of ds

		if [[ -n "${ds_child}" ]]; then
			_zfs_dataset_rename "${ds}" "${dst_dataset}${ds_child}"

			# shellcheck disable=SC2181
			if [[ $? -eq 0 && "${set_zoned}" == "true" ]]; then
				_zfs_set_dataset_property "${dst_dataset}${ds_child}" zoned on
			fi
		fi
	done
}

_zfs_mount() {
	local dataset="$1"

	${ZFS} mount "${dataset}"
}

_zfs_unmount() {
	local dataset="$1"
	local force="${2:-}"

	if [[ "${force}" == "true" ]]; then
		${ZFS} unmount -f "${dataset}"
	else
		${ZFS} unmount "${dataset}"
	fi
}

_zfs_snap_vm_mount() {
	local zfs_filesystem="$1"
	local snapshot_name="$2"

	local zone_check='{"type": "dir", "enoent_ok": true}'
	local zone_mountpath="/${SNAPSHOT_MOUNT_DIR}/${snapshot_name}"
	local zone_root
	local dataset_mountpoint
	local snapshot_mountpoint
	local snapshot_zfs_dir

	# delegated datasets are not supported
	[[ "$(echo "${zfs_filesystem}" | ${AWK} -F"/" '{print NF-1}')" -ne 1 ]] && return 32

	dataset_mountpoint=$(_zfs_dataset_property "${zfs_filesystem}" "mountpoint")

	[[ -z "${dataset_mountpoint}" ]] && return 96

	zone_root="/${dataset_mountpoint}/root"
	snapshot_zfs_dir="/${dataset_mountpoint}/.zfs/snapshot/${snapshot_name}/root"
	snapshot_mountpoint="${zone_root}${zone_mountpath}"

	if [[ -d "${snapshot_zfs_dir}" ]] && [[ ! -e "${snapshot_mountpoint}" ]] && \
			assert_safe_zone_path "${zone_root}" "${zone_mountpath}" "${zone_check}" 2>/dev/null; then
		${MKDIR} -m 0700 "${snapshot_mountpoint}" && \
		${MOUNT} -F lofs -o ro,setuid,nodevices "${snapshot_zfs_dir}" "${snapshot_mountpoint}"
		return $?
	fi

	return 64
}

_zfs_snap_vm_umount() {
	local zfs_filesystem="$1"
	local snapshot_name="$2"

	local snapshot_mountpoint="/${zfs_filesystem}/root/${SNAPSHOT_MOUNT_DIR}/${snapshot_name}"

	if ${MOUNT} | grep -q "${snapshot_mountpoint} "; then
		${UMOUNT} "${snapshot_mountpoint}" && rmdir "${snapshot_mountpoint}"
		return $?
	fi

	return 64
}

# used by esnapshot (parameters are compatible with _zfs_snap())
_zfs_snap_vm() {
	local snapshot="$1"
	shift
	local zfs_filesystem="${snapshot%@*}"
	local snapshot_name="${snapshot#*@}"
	local uuid
	local ec

	_zfs_snap "${snapshot}" "${@}"
	ec=$?
	uuid="$(echo "${zfs_filesystem}" | cut -d "/" -f 2)"

	if [[ "${ec}" -eq 0 && \
		  "${uuid}" != *"-disk"* && \
		  "$(_vm_brand "${uuid}" 2>/dev/null)" != "kvm" && \
		  "$(_vm_status "${uuid}" 2>/dev/null)" == "running" ]]; then

		_zfs_snap_vm_mount "${zfs_filesystem}" "${snapshot_name}" || true
	fi

	return ${ec}
}

# used by esnapshot (parameters are compatible with _zfs_destroy())
_zfs_destroy_snap_vm() {
	local snapshot="$1"
	local zfs_filesystem="${snapshot%@*}"
	local snapshot_name="${snapshot#*@}"
	local uuid

	uuid="$(echo "${zfs_filesystem}" | cut -d "/" -f 2)"

	if [[ "${uuid}" != *"-disk"* && \
		  "$(_vm_brand "${uuid}" 2>/dev/null)" != "kvm" && \
		  "$(_vm_status "${uuid}" 2>/dev/null)" == "running" ]]; then

		_zfs_snap_vm_umount "${zfs_filesystem}" "${snapshot_name}" || true
	fi

	_zfs_destroy "${snapshot}"

	return $?
}


###############################################################
# vmadm helper functions
###############################################################

_vm_status() {
	local uuid="$1"

	${VMADM} list -H -o state uuid="${uuid}"
}

_vm_start() {
	local uuid="$1"

	${VMADM} start "${uuid}" 2>&1
}

_vm_stop() {
	local uuid="$1"

	${VMADM} stop "${uuid}" 2>&1
}

_vm_stop_force() {
	local uuid="$1"

	${VMADM} stop "${uuid}" -F 2>&1
}

_vm_destroy() {
	local uuid="$1"

	${VMADM} destroy "${uuid}" 2>&1
}

_vm_json() {
	local uuid="$1"

	${VMADM} get "${uuid}"
}

_vm_create() {
	# VM json on stdin

	${VMADM} create
}

_vm_delete() {
	local uuid="$1"

	${VMADM} delete "${uuid}"
}

_vm_update() {
	local uuid="$1"
	shift

	${VMADM} update "${uuid}" "${@}"
}

# return error after VM is not present after the timeout
_vm_wait_for_become_visble() {
	local uuid="$1"
	local timeout_sec="${2:-60}"	# 60 sec is default if not specified

	while [[ "$timeout_sec" -gt 0 ]]; do
		if vmadm lookup -1 "uuid=${uuid}" &>/dev/null; then
			return 0
		fi
<<<<<<< HEAD
		let --timeout_sec
=======
		(( --timeout_sec ))
>>>>>>> ecd80cd3
		sleep 1
	done
	return 1
}


_vm_remove_indestructible_property() {
	local uuid="$1"

	echo '{"indestructible_zoneroot": false, "indestructible_delegated": false}' | vmadm update "${uuid}"
}

_vm_property() {
	local json="$1"
	local property="$2"
	local value
	value=$(echo "${json}" | "${JSON}" "${property}")

	[[ -z "${value}" ]] && return 1

	echo "${value}"

	return 0
}

_vm_brand() {
	local json="$1"

	echo "${json}" | "${JSON}" "brand"
}

_vm_zfs_filesystem() {
	local json="$1"

	echo "${json}" | "${JSON}" "zfs_filesystem"
}

_zone_create() {
	local zonename="$1"
	local zonepath="$2"

	${ZONECFG} -z "${zonename}" create -a "${zonepath}"
}

_zone_delete() {
	local zonename="$1"

	${ZONECFG} -z "${zonename}" delete -F
}

_zone_attach() {
	local zone="$1"

	${ZONEADM} -z "${zone}" attach
}

_zone_detach() {
	local zone="$1"

	${ZONEADM} -z "${zone}" detach
}

_vmadmd_restart() {
	${SVCADM} restart vmadmd
}

_vminfod_restart() {
	if ${SVCS} -H vminfod &>/dev/null; then
		${SVCADM} restart vminfod
	else
		# on older platforms the functionality is
		# not separated from vmadmd
		_vmadmd_restart
	fi
}

_image_exists() {
	local image_uuid="$1"
	local pool="$2"

	${IMGADM} get -P "${pool}" "${image_uuid}" &> /dev/null
}

_vm_qmp_cmd() {
	local qmp_sock="$1"
	shift

	${QMP} "${qmp_sock}" "${@}"
}

_vm_qga_lock() {
	local qga_sock="$1"
	local lockfile="${qga_sock}.lock"
	local -i waited=0

	while [[ ${waited} -lt ${LOCK_MAX_WAIT} ]]; do
		if [[ ! -f "${lockfile}" ]]; then
			echo $$ > "${lockfile}" && return 0
		fi
		sleep 1
		((waited++))
	done

	echo "Could not acquire Qemu Guest Agent socket lock" >&2

	return 1
}

_vm_qga_unlock() {
	local qga_sock="$1"
	local lockfile="${qga_sock}.lock"

	if [[ -f "${lockfile}" ]]; then
		if [[ "$(cat "${lockfile}")" == "$$" ]]; then
			rm -f "${lockfile}"
		else
			echo "Qemu Guest Agent socket lock mismatch during unlock!" >&2
			return 1
		fi
	fi

	return 0
}

_vm_qga_cmd() {
	local qga_sock="$1"
	shift

	${QGA} "${qga_sock}" "${@}"
}

_vm_qga_fsfreeze_freeze() {
	local qga_sock="$1"
	local -i rc=0
	local ret=""

	if [[ -S "${qga_sock}" ]]; then
		ret=$(_vm_qga_lock "${qga_sock}" && _vm_qga_cmd "${qga_sock}" fsfreeze freeze 2>&1)
		rc=$?

		if [[ ${rc} -eq 0 ]]; then
			LOCKS["fsfreeze:${qga_sock}"]=1  # Lock now, because we want _vm_qga_fsfreeze_fsthaw() to run

			# check if return value is greater than 0 (number of FS freezed)
			[[ "${ret}" =~ ^-?[0-9]+$ && ${ret} -gt 0 ]] && return 0

			rc=1
		fi

		echo "Filesystem freeze failed (${ret})" >&2
	fi

	return ${rc}
}

_vm_qga_fsfreeze_fsthaw() {
	local qga_sock="$1"
	local -i rc=0
	local ret=""

	if [[ -n ${LOCKS["fsfreeze:${qga_sock}"]:-} ]]; then
		unset LOCKS["fsfreeze:${qga_sock}"]  # Remove lock now

		if [[ -S "${qga_sock}" ]]; then
			ret=$(_vm_qga_cmd "${qga_sock}" fsfreeze thaw 2>&1)

			if [[ ${rc} -eq 0 ]]; then
				# check if return value is greater or equal than 0 (number of FS thawed)
				[[ "${ret}" =~ ^-?[0-9]+$ && ${ret} -ge 0 ]] && return 0

				rc=1
			fi

			echo "Filesystem thaw failed (${ret})" >&2
		fi
	fi

	_vm_qga_unlock "${qga_sock}"

	return ${rc}
}


###############################################################
# SMF helper functions
###############################################################

_parse_service_name() {
	local fmri="$1"
    local service_instance="${fmri##*/}"

	echo "${service_instance%%:*}"
}

_service_file_save() {
	local fmri="$1"
	# shellcheck disable=SC2155
	local service="$(_parse_service_name "${fmri}")"

	_service_export "${fmri}" > "${SERVICE_DIR}/${service}.xml"
}

_service_file_remove() {
	local fmri="$1"
	# shellcheck disable=SC2155
	local service="$(_parse_service_name "${fmri}")"

	rm -f "${SERVICE_DIR}/${service}.xml"
}

_service_status() {
	local fmri="$1"
	local columns="${2-"state"}"

	${SVCS} -H -o "${columns}" "${fmri}"
}

_service_disable() {
	local fmri="$1"

	${SVCADM} disable -s "${fmri}" && _service_file_save "${fmri}"
}

_service_enable() {
	local fmri="$1"

	${SVCADM} enable -s "${fmri}" && _service_file_save "${fmri}"
}

_service_restart() {
	local fmri="$1"

	${SVCADM} restart "${fmri}"
}

_service_validate() {
	local file="$1"

	${SVCCFG} validate "${file}"
}

_service_export() {
	local fmri="$1"

	${SVCCFG} export "${fmri}"
}

_service_import() {
	local fmri="$1"
	local file="$2"

	${SVCCFG} import "${file}" && _service_file_save "${fmri}"
}

_service_delete() {
	local fmri="$1"

	${SVCCFG} delete "${fmri}" && _service_file_remove "${fmri}"
}

_service_instance_import() {
	local fmri="$1"
	local file="$2"

	${SVCCFG} -s "${fmri}" import "${file}" && _service_file_save "${fmri}"
}

_service_instance_delete() {
	local fmri="$1"
	local name="$2"

	${SVCCFG} -s "${fmri}" delete "${name}" && _service_file_save "${fmri}"
}

###############################################################
# Disk install helper functions
###############################################################

_beadm_get_current_be_name() {
	# shellcheck disable=SC2016
	${BEADM} list -H 2>/dev/null | "${AWK}" -F';' '{if($3 == "N" || $3 == "NR") {print $1}}'
}

_beadm_get_active_be_name() {
	# shellcheck disable=SC2016
	${BEADM} list -H 2>/dev/null | "${AWK}" -F';' '{if($3 == "R" || $3 == "NR") {print $1}}'
}

_beadm_check_be_exists() {
	local be="${1}"

	${BEADM} list -H 2>/dev/null | grep -q -- "^${be};"
}

_beadm_get_next_be_name() {
	# shellcheck disable=SC2155
	local curr_be="$(_beadm_get_current_be_name)"
	local curr_be_number=
	local curr_be_basename=
	local next_be_number=

	if [[ -z "$curr_be" ]]; then
		# Cannot find current BE
		return 1
	elif [[ "$curr_be" =~ -[0-9]+$ ]]; then
		# the BE name ends with a number
		curr_be_number="$(echo "${curr_be}" | cut -d- -f2)"
		curr_be_basename="${curr_be/-[0-9]*}"
	else 
		# the BE name does not end with a number
		# (will add "-1" to the end)
		curr_be_number=0
		curr_be_basename="${curr_be}"
	fi

	# Increment $curr_be_number and see if it already exists.
	# End when non-existent (=new) BE name is found.
	next_be_number="$((++curr_be_number))"
	while _beadm_check_be_exists "${curr_be_basename}-${next_be_number}"; do
		next_be_number="$((++curr_be_number))"
	done
	
	# return next BE name
	echo "${curr_be_basename}-${next_be_number}"
}

_beadm_umount_be() {
	local be="${1}"

	# umount if exists and is mounted
	if [[ -n "$(${BEADM} list -H | grep "^${1};" | cut -d';' -f4)" ]]; then
		${BEADM} umount "${be}"
	fi
}

_beadm_destroy_be() {
	local be="${1}"

	if ${BEADM} list -H | grep -q "^${be};"; then
		${BEADM} destroy -Ff "${be}"
	fi
}

_beadm_activate_be() {
	local be="${1}"

	${BEADM} activate "${be}"
}

dc_booted_from_hdd() {
	awk '{if($2 == "/") {print $1}}' /etc/mnttab | grep -q '^zones/ROOT/'
}

dc_booted_from_usb() {
	awk '{if($2 == "/") {print $1}}' /etc/mnttab | grep -q '^/devices/ramdisk'
}


###############################################################
# USB helper functions
###############################################################

_usbkey_get_mountpoint() {
	echo "/mnt/$(svcprop -p 'joyentfs/usb_mountpoint' svc:/system/filesystem/smartdc:default)"
}

mount_usb_key() {
	if [[ -n "$(_usbkey_get_mounted_path)" ]]; then
		# already mounted
		return 0
	fi

	# shellcheck disable=SC2155
	local alldisks="$(/usr/bin/disklist -a)"
	# shellcheck disable=SC2155
	local usbmnt="$(_usbkey_get_mountpoint)"

	mkdir -p "${usbmnt}"
	for key in ${alldisks}; do
		if [[ "$(${FSTYP} "/dev/dsk/${key}p1" 2> /dev/null)" == 'pcfs' ]]; then
			if ${MOUNT} -F pcfs -o foldcase,noatime "/dev/dsk/${key}p1" "${usbmnt}"; then
				if [[ ! -f "${usbmnt}/.joyliveusb" ]]; then
					${UMOUNT} "${usbmnt}"
				else
					break
				fi
			fi
		fi
	done

	if [[ -z "$(_usbkey_get_mounted_path)" ]]; then
		# nothing got mounted
		return 1
	else
		return 0
	fi
}

# return device name if mounted or nothing if not mounted
_usbkey_get_mounted_path() {
	# shellcheck disable=SC2155
	local usbmnt="$(_usbkey_get_mountpoint)"

	# shellcheck disable=SC2016,SC2086
	${AWK} '{if($2 == "'${usbmnt}'") {print $1}}' /etc/mnttab
}

_usbkey_get_device() {
	# shellcheck disable=SC2155
	local usb_dev="$(_usbkey_get_mounted_path)"

	if [[ -z "${usb_dev}" ]]; then
		# USB key is not mounted
		# mount it and get the dev again
		mount_usb_key
		usb_dev="$(_usbkey_get_mounted_path)"
		umount "${usb_dev}"
	fi

	echo "${usb_dev}"
}

umount_usb_key() {
	if [[ -z "$(_usbkey_get_mounted_path)" ]]; then
		# not mounted
		return 0
	else
		${UMOUNT} "$(_usbkey_get_mountpoint)"
	fi
}
<|MERGE_RESOLUTION|>--- conflicted
+++ resolved
@@ -660,11 +660,7 @@
 		if vmadm lookup -1 "uuid=${uuid}" &>/dev/null; then
 			return 0
 		fi
-<<<<<<< HEAD
-		let --timeout_sec
-=======
 		(( --timeout_sec ))
->>>>>>> ecd80cd3
 		sleep 1
 	done
 	return 1
