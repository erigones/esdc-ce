--- conflicted
+++ resolved
@@ -807,35 +807,34 @@
   padding-left: 18px;
 }
 
-<<<<<<< HEAD
-/* line 711, ../scss/vm.scss */
+/* line 707, ../scss/vm.scss */
 .chartable > tbody > tr > td {
   background: #FDFDFD;
 }
-/* line 715, ../scss/vm.scss */
+/* line 711, ../scss/vm.scss */
 .chartable > thead > tr > td, .chartable > tfoot > tr > td {
   padding: 0;
 }
-/* line 720, ../scss/vm.scss */
+/* line 716, ../scss/vm.scss */
 .chartable .legend tr td {
   padding-top: 3px;
   padding-bottom: 3px;
 }
-/* line 725, ../scss/vm.scss */
+/* line 721, ../scss/vm.scss */
 .chartable .legend tr:first-child td {
   padding-top: 4px;
   border-top: none;
 }
-/* line 732, ../scss/vm.scss */
+/* line 728, ../scss/vm.scss */
 .chartable .legend.vertical tr {
   display: block;
   float: left;
 }
-/* line 736, ../scss/vm.scss */
+/* line 732, ../scss/vm.scss */
 .chartable .legend.vertical th, .chartable .legend.vertical td {
   display: block;
 }
-/* line 741, ../scss/vm.scss */
+/* line 737, ../scss/vm.scss */
 .chartable .vm_history_control {
   padding: 0;
   margin-top: 2px;
@@ -843,7 +842,7 @@
   margin-left: 10px;
   margin-right: 10px;
 }
-/* line 748, ../scss/vm.scss */
+/* line 744, ../scss/vm.scss */
 .chartable .vm_history_control a.active {
   background: #46464d;
   background-image: url("data:image/svg+xml;base64,PD94bWwgdmVyc2lvbj0iMS4wIiBlbmNvZGluZz0idXRmLTgiPz4gPHN2ZyB2ZXJzaW9uPSIxLjEiIHhtbG5zPSJodHRwOi8vd3d3LnczLm9yZy8yMDAwL3N2ZyI+PGRlZnM+PGxpbmVhckdyYWRpZW50IGlkPSJncmFkIiBncmFkaWVudFVuaXRzPSJ1c2VyU3BhY2VPblVzZSIgeDE9IjUwJSIgeTE9IjAlIiB4Mj0iNTAlIiB5Mj0iMTAwJSI+PHN0b3Agb2Zmc2V0PSIwJSIgc3RvcC1jb2xvcj0iIzY2NjY3MCIvPjxzdG9wIG9mZnNldD0iMTAwJSIgc3RvcC1jb2xvcj0iIzQ2NDY0ZCIvPjwvbGluZWFyR3JhZGllbnQ+PC9kZWZzPjxyZWN0IHg9IjAiIHk9IjAiIHdpZHRoPSIxMDAlIiBoZWlnaHQ9IjEwMCUiIGZpbGw9InVybCgjZ3JhZCkiIC8+PC9zdmc+IA==");
@@ -861,15 +860,15 @@
   opacity: 0.90;
   filter: alpha(opacity=90);
 }
-/* line 767, ../scss/vm.scss */
+/* line 763, ../scss/vm.scss */
 .chartable.disabled > tbody > tr > td {
   background: #C0C0C0;
 }
-/* line 771, ../scss/vm.scss */
+/* line 767, ../scss/vm.scss */
 .chartable.problem > tbody > tr > td {
   background: #FF6666;
 }
-/* line 775, ../scss/vm.scss */
+/* line 771, ../scss/vm.scss */
 .chartable .period-wrap {
   font-size: 10px;
   color: #545454;
@@ -877,23 +876,23 @@
   text-align: center;
 }
 
-/* line 783, ../scss/vm.scss */
+/* line 779, ../scss/vm.scss */
 .graph-container {
   position: relative;
   height: 260px;
 }
 
-/* line 788, ../scss/vm.scss */
+/* line 784, ../scss/vm.scss */
 .graph {
   width: 100%;
   height: 260px;
 }
-/* line 792, ../scss/vm.scss */
+/* line 788, ../scss/vm.scss */
 .graph .tall {
   height: 500px;
 }
 
-/* line 797, ../scss/vm.scss */
+/* line 793, ../scss/vm.scss */
 .graph-center {
   position: absolute;
   top: 125px;
@@ -902,7 +901,7 @@
   font-size: 48px;
 }
 
-/* line 805, ../scss/vm.scss */
+/* line 801, ../scss/vm.scss */
 .graph-item-label {
   font-size: 14px;
   line-height: 18px;
@@ -911,37 +910,22 @@
   color: #fff;
 }
 
-/* line 813, ../scss/vm.scss */
-=======
-/* line 706, ../scss/vm.scss */
->>>>>>> 52a28be5
+/* line 809, ../scss/vm.scss */
 .narrow {
   width: 160px;
 }
 
-<<<<<<< HEAD
-/* line 817, ../scss/vm.scss */
-=======
-/* line 710, ../scss/vm.scss */
->>>>>>> 52a28be5
+/* line 813, ../scss/vm.scss */
 .narrower {
   width: 120px;
 }
 
-<<<<<<< HEAD
-/* line 821, ../scss/vm.scss */
-=======
-/* line 714, ../scss/vm.scss */
->>>>>>> 52a28be5
+/* line 817, ../scss/vm.scss */
 .wide {
   width: 260px;
 }
 
-<<<<<<< HEAD
-/* line 825, ../scss/vm.scss */
-=======
-/* line 718, ../scss/vm.scss */
->>>>>>> 52a28be5
+/* line 821, ../scss/vm.scss */
 .vms_tags.select2-container .select2-choices {
   -webkit-box-shadow: inset 0px 0px 4px rgba(0, 0, 0, 0.5), 0px 1px 0px rgba(255, 255, 255, 0.3);
   -moz-box-shadow: inset 0px 0px 4px rgba(0, 0, 0, 0.5), 0px 1px 0px rgba(255, 255, 255, 0.3);
@@ -956,39 +940,23 @@
   font-weight: normal;
   font-family: "Helvetica Neue", Helvetica, Arial, sans-serif;
 }
-<<<<<<< HEAD
-/* line 840, ../scss/vm.scss */
-=======
-/* line 733, ../scss/vm.scss */
->>>>>>> 52a28be5
+/* line 836, ../scss/vm.scss */
 .vms_tags.select2-container .select2-choices .select2-search-field input {
   color: #eee;
 }
 
-<<<<<<< HEAD
-/* line 845, ../scss/vm.scss */
-=======
-/* line 738, ../scss/vm.scss */
->>>>>>> 52a28be5
+/* line 841, ../scss/vm.scss */
 .define_changed i {
   color: lime !important;
 }
 
-<<<<<<< HEAD
-/* line 849, ../scss/vm.scss */
-=======
-/* line 742, ../scss/vm.scss */
->>>>>>> 52a28be5
+/* line 845, ../scss/vm.scss */
 .oneline label {
   display: inline-block;
   margin-bottom: 13px;
 }
 
-<<<<<<< HEAD
-/* line 854, ../scss/vm.scss */
-=======
-/* line 747, ../scss/vm.scss */
->>>>>>> 52a28be5
+/* line 850, ../scss/vm.scss */
 select.select-transparent {
   height: 32px;
   -webkit-box-shadow: 0px 0px 4px rgba(0, 0, 0, 0.5) inset, 0px 1px 0px rgba(255, 255, 255, 0.3);
@@ -1000,19 +968,11 @@
   border: medium none;
   color: #FFF;
 }
-<<<<<<< HEAD
-/* line 865, ../scss/vm.scss */
+/* line 861, ../scss/vm.scss */
 select.select-transparent option {
   color: #000;
 }
-/* line 869, ../scss/vm.scss */
-=======
-/* line 758, ../scss/vm.scss */
-select.select-transparent option {
-  color: #000;
-}
-/* line 762, ../scss/vm.scss */
->>>>>>> 52a28be5
+/* line 865, ../scss/vm.scss */
 select.select-transparent.uneditable-input {
   background: #ccc;
   color: #444;
@@ -1022,11 +982,7 @@
   box-shadow: none;
 }
 
-<<<<<<< HEAD
-/* line 879, ../scss/vm.scss */
-=======
-/* line 772, ../scss/vm.scss */
->>>>>>> 52a28be5
+/* line 875, ../scss/vm.scss */
 textarea.uneditable-input, input[type="text"].uneditable-input, input[type="password"].uneditable-input, input[type="datetime"].uneditable-input, input[type="datetime-local"].uneditable-input, input[type="date"].uneditable-input, input[type="month"].uneditable-input, input[type="time"].uneditable-input, input[type="week"].uneditable-input, input[type="number"].uneditable-input, input[type="email"].uneditable-input, input[type="url"].uneditable-input, input[type="search"].uneditable-input, input[type="tel"].uneditable-input, input[type="color"].uneditable-input {
   background: #ccc;
   color: #444;
@@ -1036,58 +992,34 @@
   box-shadow: none;
 }
 
-<<<<<<< HEAD
-/* line 888, ../scss/vm.scss */
-=======
-/* line 781, ../scss/vm.scss */
->>>>>>> 52a28be5
+/* line 884, ../scss/vm.scss */
 .tiny {
   font-size: 9px;
 }
 
-<<<<<<< HEAD
-/* line 892, ../scss/vm.scss */
-=======
-/* line 785, ../scss/vm.scss */
->>>>>>> 52a28be5
+/* line 888, ../scss/vm.scss */
 .vm_snapshot_note {
   white-space: pre;
   white-space: pre-line;
 }
 
-<<<<<<< HEAD
-/* line 897, ../scss/vm.scss */
-=======
-/* line 790, ../scss/vm.scss */
->>>>>>> 52a28be5
+/* line 893, ../scss/vm.scss */
 .icon-enabled i {
   color: #468847;
 }
 
-<<<<<<< HEAD
-/* line 900, ../scss/vm.scss */
-=======
-/* line 793, ../scss/vm.scss */
->>>>>>> 52a28be5
+/* line 896, ../scss/vm.scss */
 .icon-disabled i {
   color: #b94a48;
 }
 
-<<<<<<< HEAD
-/* line 904, ../scss/vm.scss */
-=======
-/* line 797, ../scss/vm.scss */
->>>>>>> 52a28be5
+/* line 900, ../scss/vm.scss */
 .vm_flags {
   white-space: nowrap;
   margin-left: 3px;
 }
 
-<<<<<<< HEAD
-/* line 909, ../scss/vm.scss */
-=======
-/* line 802, ../scss/vm.scss */
->>>>>>> 52a28be5
+/* line 905, ../scss/vm.scss */
 div.vm_node_color {
   display: inline-block;
   width: 18px;
