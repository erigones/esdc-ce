--- conflicted
+++ resolved
@@ -102,27 +102,19 @@
 table.box.table-striped tbody tr:nth-child(odd) td, table.box.table-striped tbody tr:nth-child(odd) th {
   background: #FDFDFD;
 }
-<<<<<<< HEAD
 /* line 103, ../scss/tables.scss */
+table.box.table-striped tbody tr.info td {
+  background-color: #d9edf7;
+}
+/* line 106, ../scss/tables.scss */
+table.box.table-striped tbody tr.error td {
+  background-color: #f2dede;
+}
+/* line 111, ../scss/tables.scss */
 table.box .button {
   line-height: normal;
 }
-/* line 104, ../scss/tables.scss */
-=======
-/* line 100, ../scss/tables.scss */
-table.box.table-striped tbody tr.info td {
-  background-color: #d9edf7;
-}
-/* line 103, ../scss/tables.scss */
-table.box.table-striped tbody tr.error td {
-  background-color: #f2dede;
-}
-/* line 108, ../scss/tables.scss */
-table.box .button {
-  line-height: normal;
-}
-/* line 109, ../scss/tables.scss */
->>>>>>> 52a28be5
+/* line 112, ../scss/tables.scss */
 table.box .button i {
   font-size: 14px;
 }
@@ -130,52 +122,32 @@
 /*
  *  Responsive tables
  */
-<<<<<<< HEAD
-/* line 116, ../scss/tables.scss */
-=======
-/* line 121, ../scss/tables.scss */
->>>>>>> 52a28be5
+/* line 124, ../scss/tables.scss */
 table.table-responsive th, table.table-responsive td {
   word-wrap: break-word;
   max-width: 200px;
 }
 
-<<<<<<< HEAD
-/* line 121, ../scss/tables.scss */
-=======
-/* line 126, ../scss/tables.scss */
->>>>>>> 52a28be5
+/* line 129, ../scss/tables.scss */
 .tab-header {
   height: auto;
   word-wrap: break-word;
   overflow: hidden;
 }
 
-<<<<<<< HEAD
-/* line 127, ../scss/tables.scss */
-=======
-/* line 132, ../scss/tables.scss */
->>>>>>> 52a28be5
+/* line 135, ../scss/tables.scss */
 p.table_desc {
   margin: 0;
   color: #454545;
 }
 
-<<<<<<< HEAD
-/* line 132, ../scss/tables.scss */
-=======
-/* line 137, ../scss/tables.scss */
->>>>>>> 52a28be5
+/* line 140, ../scss/tables.scss */
 div.dataTables_paginate {
   float: none;
   margin-bottom: 20px;
   padding-right: 10px;
 }
-<<<<<<< HEAD
-/* line 138, ../scss/tables.scss */
-=======
-/* line 143, ../scss/tables.scss */
->>>>>>> 52a28be5
+/* line 146, ../scss/tables.scss */
 div.dataTables_paginate a {
   background: #ededed;
   background-image: url('data:image/svg+xml;base64,PD94bWwgdmVyc2lvbj0iMS4wIiBlbmNvZGluZz0idXRmLTgiPz4gPHN2ZyB2ZXJzaW9uPSIxLjEiIHhtbG5zPSJodHRwOi8vd3d3LnczLm9yZy8yMDAwL3N2ZyI+PGRlZnM+PGxpbmVhckdyYWRpZW50IGlkPSJncmFkIiBncmFkaWVudFVuaXRzPSJvYmplY3RCb3VuZGluZ0JveCIgeDE9IjAuNSIgeTE9IjAuMCIgeDI9IjAuNSIgeTI9IjEuMCI+PHN0b3Agb2Zmc2V0PSIwJSIgc3RvcC1jb2xvcj0iI2ZmZmZmZiIvPjxzdG9wIG9mZnNldD0iMTAwJSIgc3RvcC1jb2xvcj0iI2VkZWRlZCIvPjwvbGluZWFyR3JhZGllbnQ+PC9kZWZzPjxyZWN0IHg9IjAiIHk9IjAiIHdpZHRoPSIxMDAlIiBoZWlnaHQ9IjEwMCUiIGZpbGw9InVybCgjZ3JhZCkiIC8+PC9zdmc+IA==');
@@ -229,47 +201,31 @@
   background-image: -webkit-linear-gradient(top, #d6d6d6, #e8e8e8);
   background-image: linear-gradient(to bottom, #d6d6d6, #e8e8e8);
 }
-<<<<<<< HEAD
-/* line 146, ../scss/tables.scss */
-=======
-/* line 151, ../scss/tables.scss */
->>>>>>> 52a28be5
+/* line 154, ../scss/tables.scss */
 div.dataTables_paginate .first {
   -moz-border-radius: 4px 0 0 4px;
   -webkit-border-radius: 4px;
   border-radius: 4px 0 0 4px;
 }
-<<<<<<< HEAD
-/* line 150, ../scss/tables.scss */
-=======
-/* line 155, ../scss/tables.scss */
->>>>>>> 52a28be5
+/* line 158, ../scss/tables.scss */
 div.dataTables_paginate .last {
   -moz-border-radius: 0 4px 4px 0;
   -webkit-border-radius: 0;
   border-radius: 0 4px 4px 0;
 }
-<<<<<<< HEAD
-/* line 154, ../scss/tables.scss */
-=======
-/* line 159, ../scss/tables.scss */
->>>>>>> 52a28be5
+/* line 162, ../scss/tables.scss */
 div.dataTables_paginate .ui-state-disabled, div.dataTables_paginate .ui-state-disabled:hover {
   background: #ddd;
   cursor: default;
   text-shadow: none;
 }
 
-<<<<<<< HEAD
-/* line 162, ../scss/tables.scss */
-=======
-/* line 167, ../scss/tables.scss */
->>>>>>> 52a28be5
+/* line 170, ../scss/tables.scss */
 .inner-well .table th, .inner-well .table td {
   border: none;
 }
 
-/* line 172, ../scss/tables.scss */
+/* line 175, ../scss/tables.scss */
 #debug {
   position: fixed;
   bottom: 0;
@@ -280,13 +236,13 @@
   padding: 0 5px;
 }
 
-/* line 182, ../scss/tables.scss */
+/* line 185, ../scss/tables.scss */
 table#debug-query-table tr td {
   padding-top: 0;
   padding-bottom: 0;
 }
 
-/* line 187, ../scss/tables.scss */
+/* line 190, ../scss/tables.scss */
 table#debug-query-table code {
   border: 0;
   margin: 0;
