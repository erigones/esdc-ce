--- conflicted
+++ resolved
@@ -31,15 +31,12 @@
     # DC redirect to VM details
     url(r'^switch/(?P<dc>[A-Za-z0-9\._-]+)/server/(?P<hostname>[A-Za-z0-9\._-]+)/$', 'dc_vm_details',
         name='dc_vm_details'),
-<<<<<<< HEAD
-    # dc redirect do DC settings
+    # DC redirect to VM backups
+    url(r'^switch/(?P<dc>[A-Za-z0-9\._-]+)/server/(?P<hostname>[A-Za-z0-9\._-]+)/backup/$', 'dc_vm_backup',
+        name='dc_vm_backup'),
+    # DC redirect do DC settings
     url(r'^switch/(?P<dc>[A-Za-z0-9\._-]+)/settings/$', 'dc_dc_settings',
         name='dc_dc_settings'),
     url(r'^switch/dc-settings/$', 'dc_dc_settings',
         name='dc_default_settings'),
-=======
-    # DC redirect to VM backups
-    url(r'^switch/(?P<dc>[A-Za-z0-9\._-]+)/server/(?P<hostname>[A-Za-z0-9\._-]+)/backup/$', 'dc_vm_backup',
-        name='dc_vm_backup'),
->>>>>>> 52c4c215
 )