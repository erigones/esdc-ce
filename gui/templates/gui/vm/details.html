--- conflicted
+++ resolved
@@ -278,7 +278,6 @@
           <i class="icon-hdd"></i> {{ alias }} &rsaquo; {% trans "details" %}
         </div>
 
-<<<<<<< HEAD
         <form>
           <table class="table box table-striped form">
             <tbody>
@@ -321,8 +320,7 @@
               <td>{% trans "Node" %}:</td>
               <td id="vm_node_{{ vm.hostname }}">
                 {% if can_edit %}
-                  <i class="icon-sitemap vm_node_color" style="color: {{ vm.node.color }};"></i>&nbsp;
-                  <span class="vm_node_hostname dynatext">{{ vm.node.hostname }}</span>
+                  <i class="icon-sitemap vm_node_color" style="color: {{ vm.node.color }};"></i>&nbsp;<span class="vm_node_hostname dynatext">{{ vm.node.hostname }}</span>
                 {% else %}
                   <span data-toggle="tooltip" title="{% trans "Every compute node is identified by its unique color" %}" data-placement="right"><i class="icon-sitemap"></i> <div class="vm_node_color" style="width: 48px; height: 18px; background-color: {{ vm.node.color }}; display:inline-block;">&nbsp;</div></span>
                 {% endif %}
@@ -353,71 +351,6 @@
               <tr id="mon_sla_{{ vm.hostname }}">
                 <td style="min-width: 110px;">{% trans "SLA" %}:
                   <span class="sla_chooser pull-right">
-=======
-      <form><table class="table box table-striped form">
-        <tbody>
-          <tr>
-            <td>{% trans "Name" %}:</td>
-            <td>
-              <strong>
-                <a href="#" class="btn-link btn-icon-edit no-ajax vm_settings vm_unlocked" id="vm_settings" title="{% trans "Change server settings" %}" data-toggle="tooltip" data-placement="bottom">{{ alias }}</a><span class="hide vm_locked" title="{% trans "Server is locked or has slave servers, which means that server settings cannot be changed" %}" data-toggle="tooltip" data-placement="bottom">&nbsp;<i class="icon-lock"></i></span>
-              </strong>
-            </td>
-          </tr>
-          <tr>
-            <td>{% trans "Hostname" %}:</td>
-            <td>
-              <strong class="vm_hostname">{{ vm.hostname }}</strong>
-            </td>
-          </tr>
-          <tr>
-            <td>{% trans "UUID" %}:</td>
-            <td>
-              <span class="vm_hostname">{{ vm.uuid }}</span>
-            </td>
-          </tr>
-          <tr>
-            <td>{% trans "Owner" %}:</td>
-            <td><i class="icon-user"></i> {{ vm.owner }}</td>
-          </tr>
-          <tr>
-            <td>{% trans "Tags" %}:</td>
-            <td>{{ vm.tags|tagify }}</td>
-          </tr>
-          <tr>
-            <td>{% trans "Node" %}:</td>
-            <td id="vm_node_{{ vm.hostname }}">
-              {% if can_edit %}
-              <i class="icon-sitemap vm_node_color" style="color: {{ vm.node.color }};"></i>&nbsp;<span class="vm_node_hostname dynatext">{{ vm.node.hostname }}</span>
-              {% else %}
-              <span data-toggle="tooltip" title="{% trans "Every compute node is identified by its unique color" %}" data-placement="right"><i class="icon-sitemap"></i>&nbsp;&nbsp;<div class="vm_node_color" style="background-color: {{ vm.node.color }};">&nbsp;</div></span>
-              {% endif %}
-            </td>
-          </tr>
-          <tr>
-            <td>{% trans "Template" %}:</td>
-            <td>{% if vm.template %}<i class="icon-umbrella"></i> {{ vm.template.name }}{% endif %}</td>
-          </tr>
-          <tr>
-            <td>{% trans "OS Type" %}:</td>
-            <td>{{ vm.get_ostype_display }}</td>
-          </tr>
-          {% if json %}
-          <tr>
-            <td>{% trans "VCPUs" %}:</td>
-            <td>{{ vm.vcpus }} <small>x</small></td>
-          </tr>
-          <tr>
-            <td>{% trans "RAM" %}:</td>
-            <td>{{ vm.ram|multiply:1048576|filesizeformat }}</td>
-          </tr>
-          {% endif %}
-
-          {% if mon_sla_enabled %}
-          <tr id="mon_sla_{{ vm.hostname }}">
-            <td style="min-width: 110px;">{% trans "SLA" %}: 
-              <span class="sla_chooser pull-right">
->>>>>>> e0d2dcb6
                 <a href="#" class="sla_prev btn-link no-ajax"><i class="icon-chevron-left"></i></a>
                 <span class="sla_date" data-min="{{ vm.created|date:"m/Y" }}"
                   data-max="{% now "m/Y" %}">{% now "m/Y" %}</span>
