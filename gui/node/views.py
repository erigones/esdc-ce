from itertools import chain

from django.contrib.auth.decorators import login_required
from django.contrib.contenttypes.models import ContentType
from django.views.decorators.http import require_POST
from django.shortcuts import render, redirect
from django.db.models import Count, Q
from django.http import HttpResponse, Http404, QueryDict
from django.conf import settings

from vms.models import Node, NodeStorage, Storage, TaskLogEntry
from gui.decorators import staff_required, ajax_required
from gui.utils import collect_view_data, get_pager, reverse
from gui.signals import view_node_list, view_node_details
<<<<<<< HEAD
from gui.node.utils import get_dc1_settings, get_nodes_extended, get_node, get_node_backups
from gui.node.forms import (NodeStatusForm, NodeForm, NodeStorageForm, UpdateBackupForm, NodeStorageImageForm,
                            BackupFilterForm)
=======
from gui.node.utils import get_dc1_settings, get_nodes_extended, get_node, get_node_bkpdefs, get_node_backups
from gui.node.forms import NodeForm, NodeStorageForm, UpdateBackupForm, NodeStorageImageForm, BackupFilterForm
>>>>>>> 52c4c215
from gui.vm.forms import RestoreBackupForm
from gui.vm.utils import get_vms
from gui.dc.views import dc_switch
from gui.tasklog.utils import get_tasklog
from api.decorators import setting_required
from api.mon.utils import MonitoringGraph as Graph


@login_required
@staff_required
def node_list(request):
    """
    List of all compute nodes.
    """
    context = collect_view_data(request, 'node_list')
    context['nodes'] = Node.all()
    context['node_list'] = get_nodes_extended(request)
    context['status_form'] = NodeStatusForm(request, None)

    view_node_list.send(sender='gui.node.views.list', request=request, context=context)

    return render(request, 'gui/node/list.html', context)


@login_required
@staff_required
@ajax_required
@require_POST
def status_form(request):
    """
    Ajax page for changing status of compute nodes.
    """
    form = NodeStatusForm(request, None, request.POST)

    if form.is_valid():
        res = [form.call_node_define(hostname) == 200 for hostname in form.cleaned_data['hostnames']]

        if all(res):
            if request.GET.get('current_view', None) == 'maintenance':
                redirect_view = 'system_maintenance'
            else:
                redirect_view = 'node_list'

            return redirect(redirect_view)

    return render(request, 'gui/node/status_form.html', {'form': form})


@login_required
@staff_required
def details(request, hostname):
    """
    Compute node details.
    """
    dc1_settings = get_dc1_settings(request)
    context = collect_view_data(request, 'node_list')
    context['node'] = node = get_node(request, hostname, sr=('owner',))
    context['nodes'] = Node.all()
    context['node_dcs'] = node.dc.all().values_list('alias', flat=True)
    context['node_vms'] = node.vm_set.count()
    context['node_real_vms'] = node.vm_set.filter(slavevm__isnull=True).count()
    context['form'] = NodeForm(request, node, initial=node.web_data)
    context['mon_sla_enabled'] = settings.MON_ZABBIX_ENABLED and dc1_settings.MON_ZABBIX_NODE_SLA

    if node.is_backup:
        context['node_backups'] = node.backup_set.count()
    else:
        context['node_backups'] = 0

    view_node_details.send(sender='gui.node.views.details', request=request, context=context)

    return render(request, 'gui/node/details.html', context)


@login_required
@staff_required
@ajax_required
@require_POST
def define_form(request, hostname):
    """
    Ajax page for updating compute node settings.
    """
    node = get_node(request, hostname, sr=('owner',))
    form = NodeForm(request, node, request.POST)

    if form.is_valid():
        status = form.save(args=(hostname,))
        if status == 204:
            return HttpResponse(None, status=status)
        elif status in (200, 201):
            if form.action == 'delete':
                return redirect('node_list')
            else:
                return redirect('node_details', hostname)

    return render(request, 'gui/node/define_form.html', {'form': form})


@login_required
@staff_required
def storages(request, hostname):
    """
    List of node storages.
    """
    context = collect_view_data(request, 'node_list')
    context['node'] = node = get_node(request, hostname)
    context['nodes'] = Node.all()
    context['zpools'] = node.zpools.keys()
    context['zpools_missing'] = []
    context['storages'] = node.nodestorage_set.select_related('storage', 'storage__owner').order_by('zpool')\
                                              .annotate(Count('dc', distinct=True))
    context['form'] = NodeStorageForm(request, node, None, initial={
        'node': node.hostname,
        'owner': request.user.username,
        'access': Storage.PUBLIC,
        'size_coef': Storage.SIZE_COEF,
    })

    for ns in context['storages']:
        try:
            context['zpools'].remove(ns.zpool)
        except ValueError:
            context['zpools_missing'].append(ns.zpool)  # zpool vanished from node

    return render(request, 'gui/node/storages.html', context)


@login_required
@staff_required
@ajax_required
@require_POST
def storage_form(request, hostname):
    """
    Ajax page for creating or updating compute node storage.
    """
    node = get_node(request, hostname)

    if request.POST['action'] == 'create':
        ns = None
    else:
        try:
            ns = NodeStorage.objects.get(node=node, zpool=request.POST['zpool'])
        except NodeStorage.DoesNotExist:
            raise Http404

    form = NodeStorageForm(request, node, ns, request.POST)

    if form.is_valid():
        status = form.save(args=(hostname, form.cleaned_data.get('zpool')))
        if status == 204:
            return HttpResponse(None, status=status)
        elif status in (200, 201):
            return redirect('node_storages', hostname)

    return render(request, 'gui/node/storage_form.html', {'node': node, 'form': form})


@login_required
@staff_required
def images(request, hostname):
    """
    Redirect to list of images on default node storage.
    """
    node = get_node(request, hostname)
    nss = node.nodestorage_set.all().values_list('zpool', flat=True).order_by('zpool')

    if nss:
        nz = node.zpool

        if nz and nz in nss:
            zpool_redirect = nz
        elif settings.VMS_STORAGE_DEFAULT in nss:
            zpool_redirect = settings.VMS_STORAGE_DEFAULT
        else:
            zpool_redirect = nss[0]

        return redirect('node_images_zpool', hostname, zpool_redirect)

    context = collect_view_data(request, 'node_list')
    context['nodes'] = Node.all()
    context['node'] = node

    return render(request, 'gui/node/images_disabled.html', context)


@login_required
@staff_required
def images_zpool(request, hostname, zpool):
    """
    List of images on node storages.
    """
    context = collect_view_data(request, 'node_list')
    context['node'] = node = get_node(request, hostname)
    context['nodes'] = Node.all()

    try:
        context['ns'] = ns = NodeStorage.objects.select_related('storage').get(node=node, zpool=zpool)
    except NodeStorage.DoesNotExist:
        raise Http404

    context['storages'] = node.nodestorage_set.select_related('storage').all().order_by('zpool').\
        annotate(imgs=Count('images__uuid'))
    context['images'] = ns.images.select_related('owner', 'dc_bound').all().order_by('name').annotate(dcs=Count('dc'))
    image_vms = {}

    for vm in node.vm_set.select_related('dc').all().order_by('hostname'):
        for img_uuid in vm.get_image_uuids(zpool=zpool):
            image_vms.setdefault(img_uuid, []).append({'hostname': vm.hostname, 'dc': vm.dc.name})

    context['image_vms'] = image_vms
    context['form'] = NodeStorageImageForm(ns, initial={'node': hostname, 'zpool': zpool})
    context['last_img'] = request.GET.get('last_img', None)

    return render(request, 'gui/node/images.html', context)


@login_required
@staff_required
def vms(request, hostname, zpool=None):
    """
    List of servers defined on this compute node, optionally filtered by storage (#952).
    """
    context = collect_view_data(request, 'node_list')
    context['node'] = node = get_node(request, hostname)
    context['nodes'] = Node.all()
    context['node_online'] = node.is_online()
    context['can_edit'] = True
    context['storages'] = nss = node.nodestorage_set.select_related('storage').all().order_by('zpool')
    all_vms = node.vm_set.select_related('owner', 'dc', 'slavevm', 'slavevm__master_vm').order_by('hostname')
    context['vms_all_count'] = all_vms.count()
    _vms = []

    if zpool and zpool not in {ns.zpool for ns in nss}:
        zpool = None

    for ns in nss:
        ns.vms_count = 0

    for vm in all_vms:
        vm_zpools = vm.get_used_disk_pools()
        vm.resources = vm.get_cpu_ram_disk(zpool=zpool)

        for ns in nss:
            if ns.zpool in vm_zpools:
                ns.vms_count += 1

                if zpool and zpool == ns.zpool:
                    _vms.append(vm)

    if zpool:
        context['vms'] = _vms
    else:
        context['vms'] = all_vms

    context['zpool'] = zpool

    return render(request, 'gui/node/vms.html', context)


# noinspection PyUnusedLocal
def _backup_list_context(request, node, context, vm_hostname=None):
    """Helper of returning list of backups including filters"""
    context['filters'] = filter_form = BackupFilterForm(request, node, request.GET)
    bkps = node.backup_set.select_related('vm', 'dc')
    qs = QueryDict('', mutable=True)

    if filter_form.is_valid() and filter_form.has_changed():
        q = filter_form.get_filters()

        if q:
            qs = request.GET
            bkps = bkps.filter(q)

            if filter_form.vm:
                dc_switch(request, filter_form.vm.dc.name)

    if filter_form.all_vm:
        qs_novm = qs.copy()
        qs_novm.pop('hostname', None)
        context['node_vm_backup_url'] = reverse('node_backups', node.hostname, query_string=qs_novm)
    else:
        qs_nopage = qs.copy()
        qs_nopage.pop('page', None)
        context['qs_nopage'] = qs_nopage.urlencode()

    context['qs'] = qs
    context['vm'] = filter_form.vm
    context['no_vm'] = filter_form.no_vm
    context.update(get_node_backups(request, bkps))

    return context


@login_required
@staff_required
@setting_required('VMS_VM_BACKUP_ENABLED', dc_bound=False)
def backup_definitions(request, hostname):
    """
    List of server backup definitions targeted onto this node.
    """
    context = collect_view_data(request, 'node_list')
    context['node'] = node = get_node(request, hostname)
    context['nodes'] = Node.all()
    context['bkpdefs'] = get_node_bkpdefs(node)

    return render(request, 'gui/node/backup_definitions.html', context)


@login_required
@staff_required
@setting_required('VMS_VM_BACKUP_ENABLED', dc_bound=False)
def backups(request, hostname):
    """
    List of server backups stored on this node.
    """
    context = collect_view_data(request, 'node_list')
    context['node'] = node = get_node(request, hostname)
    context['nodes'] = (node,)
    context['node_online'] = node.is_online()
    context['submenu_auto'] = ''
    context['lastbkp'] = []
    context['can_edit'] = True
    context['bkp_node'] = True
    context['last_bkpid'] = request.GET.get('last_bkpid', None)

    # This could change the current DC
    _backup_list_context(request, node, context)

    context['bkpform_update'] = UpdateBackupForm(None, prefix='snap_update')
    context['bkpform_restore'] = RestoreBackupForm(get_vms(request, sr=(), prefetch_tags=False))
    context['update_mod_source'] = reverse('node_backup_form', node.hostname, query_string=context['qs'])

    return render(request, 'gui/node/backups.html', context)


@login_required
@staff_required
@ajax_required
@setting_required('VMS_VM_BACKUP_ENABLED', dc_bound=False)
def backup_list(request, hostname, vm_hostname=None):
    """
    Ajax page with list of backups.
    """
    context = {
        'can_edit': True,
        'lastbkp': [],
        'last_bkpid': request.GET.get('last_snapid', None),
    }
    context['node'] = node = get_node(request, hostname)
    _backup_list_context(request, node, context, vm_hostname=vm_hostname)

    if context['vm']:
        template = 'backup_list'
    elif context['no_vm']:
        template = 'backup_list_novm'
    else:
        # This should be never called
        template = 'backup_list_all'

    return render(request, 'gui/node/%s.html' % template, context)


@login_required
@staff_required
@ajax_required
@require_POST
@setting_required('VMS_VM_BACKUP_ENABLED', dc_bound=False)
def backup_form(request, hostname):
    """
    Ajax page for backup form validation when updating backup notes.
    """
    node = get_node(request, hostname)
    bkpform = UpdateBackupForm(None, request.POST, prefix='snap_update')
    status = 200

    if bkpform.is_valid():
        bkp = bkpform.get_backup(node)
        if not bkp:
            raise Http404
        if bkpform.save(bkp):
            status = 201
        else:
            return HttpResponse(None, status=204)  # Nothing changed

    return render(request, 'gui/node/backup_form.html', {'bkpform': bkpform}, status=status)


@login_required
@staff_required
@setting_required('MON_ZABBIX_ENABLED')
def monitoring(request, hostname, graph_type='cpu'):
    """
    Compute node related monitoring.
    """
    dc1_settings = get_dc1_settings(request)
    context = collect_view_data(request, 'node_list')
    context['node'] = node = get_node(request, hostname)
    context['nodes'] = Node.all()

    if not dc1_settings.MON_ZABBIX_NODE_SYNC:
        return render(request, 'gui/node/monitoring_disabled.html', context)

    from api.mon.node.graphs import GRAPH_ITEMS

    context['graph_items'] = GRAPH_ITEMS
    context['obj_lifetime'] = node.lifetime
    context['obj_operational'] = node.status != Node.STATUS_AVAILABLE_MONITORING

    if graph_type == 'memory':
        graphs = (
            Graph('mem-usage'),
            Graph('swap-usage')
        )
    elif graph_type == 'network':
        context['node_nics'] = node_nics = node.used_nics.keys()
        graphs = list(chain(*[
            (Graph('net-bandwidth', nic=i), Graph('net-packets', nic=i)) for i in node_nics
        ]))
    elif graph_type == 'storage':
        context['zpools'] = node_zpools = node.zpools
        graphs = list(chain(*[
            (Graph('storage-throughput', zpool=i), Graph('storage-io', zpool=i), Graph('storage-space', zpool=i))
            for i in node_zpools
        ]))
    else:
        graph_type = 'cpu'
        graphs = (
            Graph('cpu-usage'),
            Graph('cpu-jumps'),
            Graph('cpu-load'),
        )

    context['graphs'] = graphs
    context['graph_type'] = graph_type

    return render(request, 'gui/node/monitoring_%s.html' % graph_type, context)


@login_required
@staff_required
def tasklog(request, hostname):
    """
    Compute node related tasklog.
    """
    context = collect_view_data(request, 'node_list')
    context['node'] = node = get_node(request, hostname)
    context['nodes'] = (node,)
    context['submenu_auto'] = ''
    nss = node.nodestorage_set.all().extra(select={'strid': 'CAST(id AS text)'}).values_list('strid', flat=True)
    log_query = ((Q(content_type=ContentType.objects.get_for_model(node)) & Q(object_pk=node.pk)) |
                 (Q(content_type=ContentType.objects.get_for_model(NodeStorage)) & Q(object_pk__in=nss)))
    log = get_tasklog(request, context=context, base_query=log_query, filter_by_permissions=False)
    context['tasklog'] = context['pager'] = tasklog_items = get_pager(request, log, per_page=100)
    TaskLogEntry.prepare_queryset(tasklog_items)

    return render(request, 'gui/node/tasklog.html', context)<|MERGE_RESOLUTION|>--- conflicted
+++ resolved
@@ -12,14 +12,9 @@
 from gui.decorators import staff_required, ajax_required
 from gui.utils import collect_view_data, get_pager, reverse
 from gui.signals import view_node_list, view_node_details
-<<<<<<< HEAD
-from gui.node.utils import get_dc1_settings, get_nodes_extended, get_node, get_node_backups
 from gui.node.forms import (NodeStatusForm, NodeForm, NodeStorageForm, UpdateBackupForm, NodeStorageImageForm,
                             BackupFilterForm)
-=======
 from gui.node.utils import get_dc1_settings, get_nodes_extended, get_node, get_node_bkpdefs, get_node_backups
-from gui.node.forms import NodeForm, NodeStorageForm, UpdateBackupForm, NodeStorageImageForm, BackupFilterForm
->>>>>>> 52c4c215
 from gui.vm.forms import RestoreBackupForm
 from gui.vm.utils import get_vms
 from gui.dc.views import dc_switch
