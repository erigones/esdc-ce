<<<<<<< HEAD
from django.shortcuts import redirect
=======
from django.shortcuts import render
>>>>>>> fe588e77
from django.views.i18n import javascript_catalog
from django.views.decorators.http import last_modified
from django.utils import timezone
from django.contrib.auth.decorators import login_required

<<<<<<< HEAD
from api.decorators import setting_required
from gui.decorators import profile_required, admin_required
=======
from gui.decorators import profile_required
from gui.utils import collect_view_data
>>>>>>> fe588e77


last_modified_date = timezone.now()


@last_modified(lambda req, **kw: last_modified_date)
def cached_javascript_catalog(request, domain='djangojs', packages=None):
    """
    https://docs.djangoproject.com/en/1.5/topics/i18n/translation/#note-on-performance
    """
    return javascript_catalog(request, domain, packages)


@login_required
<<<<<<< HEAD
@admin_required
@profile_required
@setting_required('MON_ZABBIX_ENABLED')
def monitoring(request):
    """
    Monitoring management.
    """
    return redirect(request.dc.settings.MON_ZABBIX_SERVER)
=======
@profile_required
def dashboard(request):
    """
    Dashboard Page, that is shown as first page after login.
    """
    context = collect_view_data(request, 'dashboard')

    return render(request, 'gui/dashboard.html', context)
>>>>>>> fe588e77
<|MERGE_RESOLUTION|>--- conflicted
+++ resolved
@@ -1,20 +1,6 @@
-<<<<<<< HEAD
-from django.shortcuts import redirect
-=======
-from django.shortcuts import render
->>>>>>> fe588e77
 from django.views.i18n import javascript_catalog
 from django.views.decorators.http import last_modified
 from django.utils import timezone
-from django.contrib.auth.decorators import login_required
-
-<<<<<<< HEAD
-from api.decorators import setting_required
-from gui.decorators import profile_required, admin_required
-=======
-from gui.decorators import profile_required
-from gui.utils import collect_view_data
->>>>>>> fe588e77
 
 
 last_modified_date = timezone.now()
@@ -25,26 +11,4 @@
     """
     https://docs.djangoproject.com/en/1.5/topics/i18n/translation/#note-on-performance
     """
-    return javascript_catalog(request, domain, packages)
-
-
-@login_required
-<<<<<<< HEAD
-@admin_required
-@profile_required
-@setting_required('MON_ZABBIX_ENABLED')
-def monitoring(request):
-    """
-    Monitoring management.
-    """
-    return redirect(request.dc.settings.MON_ZABBIX_SERVER)
-=======
-@profile_required
-def dashboard(request):
-    """
-    Dashboard Page, that is shown as first page after login.
-    """
-    context = collect_view_data(request, 'dashboard')
-
-    return render(request, 'gui/dashboard.html', context)
->>>>>>> fe588e77
+    return javascript_catalog(request, domain, packages)